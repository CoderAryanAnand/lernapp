\documentclass[12pt,a4paper]{report}

% Questions to ask @Herr Schneider
% 1 -



% Packages
\usepackage{graphicx}
\usepackage{amsmath}
\usepackage{hyperref}
\usepackage[T1]{fontenc}        % proper glyphs for äöüß, hyphenation
\usepackage[utf8]{inputenc}     % source file is UTF-8
\usepackage{lmodern}            % Latin Modern fonts
\usepackage[ngerman]{babel}     % modern German hyphenation
\usepackage[autostyle]{csquotes}
\usepackage{setspace}
\usepackage{titlesec}
\usepackage{tabularx}
\usepackage{booktabs}
\usepackage{array} % for 'm' column type
\usepackage{longtable}
\usepackage{anyfontsize}
\usepackage{xurl}
\usepackage{float}
\usepackage{placeins}
\usepackage[
backend=biber,
style=apa,
language=ngerman
]{biblatex}
\DeclareLanguageMapping{ngerman}{ngerman-apa}
\DefineBibliographyStrings{ngerman}{
  nodate = {o\adddot\addspace D\adddot}
}
\usepackage{microtype}          % better line breaking / protrusion
\usepackage[htt]{hyphenat}      % allow hyphenation in \texttt / typewriter

% Prevent footnotes from breaking across pages
\interfootnotelinepenalty=10000

% Hyphenation / line-breaking tuning
\pretolerance=50
\tolerance=2000
\emergencystretch=25pt
\hyphenpenalty=100
\exhyphenpenalty=50
\doublehyphendemerits=5000
\finalhyphendemerits=1000
% Manual hyphenation exceptions (add as needed)
\hyphenation{
  Lern-zeit-al-go-rith-mus
  Lern-zeit-al-go-rith-men
  Nutz-er-da-ten
  Authen-ti-fi-zie-rung
  Prioritäts-ein-stel-lun-gen
  Pro-to-typ
  Daten-struk-tur
  Daten-struk-tu-ren
  Web-An-wen-dung
  An-wen-dungs-ar-chi-tek-tur
}
% \DeclareLanguageMapping{german}{german}
\addbibresource{references.bib}
\usepackage{etoolbox}
\makeatletter
\patchcmd{\chapter}{\if@openright\cleardoublepage\else\clearpage\fi}{}{}{}
\makeatother
\makeatletter
\renewcommand{\@makechapterhead}[1]{%
\vspace*{50 pt}%
{\setlength{\parindent}{0pt} \raggedright \normalfont
\bfseries\Huge
\ifnum \value{secnumdepth}>1 
   \if@mainmatter\thechapter.\ \fi%
\fi
#1\par\nobreak\vspace{40 pt}}}
\makeatother

% Create a command to add a footnote for AI assistance, you can add dates or versions if needed
\newcommand{\aifootnote}[1]{\footnote{ChatGPT (Version GPT-5): \enquote{Überarbeite den folgenden Text, damit er sprachlich und stilistisch den Standards einer wissenschaftlichen Maturitätsarbeit entspricht. Achte auf korrekte Grammatik, präzisen Ausdruck, logische Argumentation und sachlichen Stil. Behalte den ursprünglichen Sinn und Stil des Textes bei, aber formuliere ihn wissenschaftlicher und grammatikalisch korrekt. [...]. }, #1. Antwort ganz übernommen.}}
\newcommand{\aifootnotemark}{\footnotemark}
\newcommand{\aifootnotetext}[1]{\footnotetext{ChatGPT (Version GPT-5): \enquote{Überarbeite den folgenden Text, damit er sprachlich und stilistisch den Standards einer wissenschaftlichen Maturitätsarbeit entspricht. Achte auf korrekte Grammatik, präzisen Ausdruck, logische Argumentation und sachlichen Stil. Behalte den ursprünglichen Sinn und Stil des Textes bei, aber formuliere ihn wissenschaftlicher und grammatikalisch korrekt. [...]. }, #1. Antwort ganz übernommen.}}
\newcommand{\aifootnotebasis}[1]{\footnotetext{ChatGPT (Version GPT-5): \enquote{Überarbeite den folgenden Text, damit er sprachlich und stilistisch den Standards einer wissenschaftlichen Maturitätsarbeit entspricht. Achte auf korrekte Grammatik, präzisen Ausdruck, logische Argumentation und sachlichen Stil. Behalte den ursprünglichen Sinn und Stil des Textes bei, aber formuliere ihn wissenschaftlicher und grammatikalisch korrekt. [...]. }, #1. Antwort als Basis.}}

% Fix for font issue
\DeclareRobustCommand{\ttfamily}{\fontencoding{T1}\fontfamily{lmtt}\selectfont}

% newline after paragraph
\newcommand{\myparagraph}[1]{\paragraph{#1}\mbox{}\\}

\onehalfspacing

% Begin Document
\begin{document}


% Title Page
\makeatletter
\begin{titlepage}
    \centering
    \vspace*{1cm}
       { \includegraphics[width=6cm]{img/kanti-baden.png}}
       \addtocounter{figure}{1}
       \addcontentsline{lof}{figure}{\protect\numberline{\thefigure}{Logo der Kantonsschule Baden. Quelle: Wikipedia}}
       \\[1cm]

    {\LARGE \textbf{Kanti Koala}}\\
    {\textbf{Die Lern- und Studienhilfsapp für Schüler:innen der Kantonsschule Baden}}\\[1cm]

    {Maturitätsarbeit, Kantonsschule Baden}\\
    {Schriftlicher Kommentar}\\[1cm]
    
    \textbf{Erstbetreuer: }{Michael Schneider}\\
    \textbf{Zweitbewerterin: }{Julia Smits}\\[1cm]
    
    \textbf{Geschrieben von: }{Aryan Anand (G22b), Simon Haddon (G22b)}\\[1cm]
    \date{\large Datum: 11. November 2025}
    {\@date\\}
\end{titlepage}
\makeatother

\chapter*{Abstract}
\addcontentsline{toc}{chapter}{Abstract}
Diese Maturitätsarbeit behandelt die Konzeption und Umsetzung einer webbasierten Applikation für Schüler:innen der Kantonsschule Baden. Diese Applikation hat das Ziel, schulische Termine, Aufgaben und Lernzeiten zentral organisierbar zu machen und regelmässige, abgegrenzte Lernphasen zu unterstützen. Eine umfassende Wirkungskontrolle war nicht Teil der Zielsetzung; stattdessen wurde die Bedienbarkeit in einem Usability-Test geprüft. Die Ergebnisse bestätigten grundlegende Bedienbarkeit und identifizierten kleinere Optimierungspunkte.

Zur Ableitung der Anforderungen und Validation unserer Arbeit wurden eine fokussierte Literatur- und Internetrecherche, Interviews mit zwei PPP-Lehrpersonen sowie eine Umfrage unter Schüler:innen eingesetzt. Die Ergebnisse strukturierten die Funktionsprioritäten und die Parametrisierung des Lernzeitalgorithmus, welcher Lernzeiten regelbasiert verteilt.

Die Applikation wurde mit Flask, ein Python-Modul, SQL, einem relationalen Datenmodell, und modularer Architektur implementiert. Kernfunktionen sind eine Agenda mit manueller Ereigniserfassung, Import, sowie Export, von \texttt{.ics}-Stundenplänen und algorithmischer Lernblock-Generierung nach Prioritäten; Notenverwaltung; ein konfigurierbarer Pomodoro-basiertes Lerntimer-Modul; tägliche Tipps, sowie auch allgemeine Lerntipps; Authentifizierung mit Basis-Schutzmassnahmen, sowie Schutzmassnahmen für die ganze App.

Die Arbeit zeigt die technische Machbarkeit eines integrierten, strukturierten Ansatzes zur Lern- und Organisationsunterstützung; eine weitergehende Wirkungsevaluation (über die durchgeführte Usability-Prüfung hinaus) steht aus und bildet zukünftige Arbeit. Das Produkt bildet eine erweiterbare Grundlage für nachfolgende empirische Validierung. \aifootnote{06.11.2025}
\clearpage
% Table of Contents
\tableofcontents

\break
% ------------------------------Einleitung------------------------------
\chapter[Einleitung -- unsere Vision]{Einleitung -- unsere Vision\texorpdfstring{\aifootnotemark}{}}
\aifootnotetext{04.11.2025}
Der Schulalltag an der Kantonsschule Baden ist durch eine hohe Arbeitsdichte geprägt. Neben zahlreichen Prüfungen, auf die man sich vorbereiten muss, fallen kontinuierlich Hausaufgaben an. In Kombination mit ausserschulischen Verpflichtungen entstehen so Anforderungen an Planung und Selbstorganisation, die ohne strukturierende Hilfsmittel nur begrenzt überschaubar bleiben. 

\section{Fragestellung und Zielsetzung}
\textbf{Hauptfragestellung:}
\begin{quote}
Kann eine digitale Applikation so konzipiert und umgesetzt werden, dass sie Schüler:innen eine übersichtliche Organisation von Terminen, Aufgaben und Lernzeiten ermöglicht und zugleich Funktionen bereitstellt, die regelmässige Lerngewohnheiten unterstützen?
\end{quote}
\textit{Begriffsklärung:} Unter „Organisation erleichtern“ verstehen wir eine bessere Übersicht über anstehende Termine/Aufgaben und eine Verringerung des manuellen Planungsaufwands. „Lerngewohnheiten unterstützen“ meint Funktionen, die regelmässige, zeitlich abgegrenzte Lernphasen fördern (z. B. Lernblöcke und Timer).\\

\noindent
\textit{Zielsetzung:} Entwicklung einer Applikation, die die zur Messung dieser Indikatoren notwendigen funktionalen Strukturen (Agenda mit algorithmischer Lernblock-Generierung, Lerntimer und -tipps, etc.) bereitstellt.


\section{Motivation und Relevanz}
<<<<<<< HEAD
Aus unserer eigenen Erfahrung als Schüler der Kantonsschule Baden besteht ein wiederkehrendes Problem für Schüler:innen darin, Lernaufwand, Fristen und verfügbare Zeitblöcke koordiniert abzubilden. Fehlende Übersicht kann -- wie in unseren Interviews und der Umfrage als wiederkehrendes Problem identifiziert -- zu subjektivem Stress, übermässiger Arbeitslast und Burnout führen. Eine zentral organisierende Applikation, welche Lernzeiten, Termine und Noten gemeinsam verwaltet, ist daher potenziell relevant. In diesem Kontext wird unter Unterstützung des Selbstmanagements ausdrücklich Folgendes verstanden: (1) Reduktion des individuellen Planungsaufwands (Zeit zur manuellen Wochenplanung), (2) Erhöhung der Vorlauftransparenz (Sichtbarkeit bevorstehender Prüfungen in Tagen), (3) strukturierte Segmentierung von Lernblöcken (klar definierte Start-/Endzeiten). Die Plattformwahl (Web oder nativ) bleibt zum Untersuchungszeitpunkt offen; die Konzeption erfolgt plattformneutral.
=======
Aus unserer Erfahrung als Schülerinnen und Schüler der Kantonsschule Baden besteht ein wiederkehrendes Problem: Lernaufwand, Fristen und verfügbare Zeitfenster lassen sich nur schwer koordinieren. Die Recherche bestätigte diese Beobachtungen und in den Interviews und den Umfragen wurden ähnliche Herausforderungen identifiziert. 

Eine zentral organisierende Anwendung, die Lernzeiten, Termine und Noten gemeinsam verwaltet, ist daher relevant. Solch eine Applikation könnte die Selbstorganisation unterstützen, damit Stress reduzieren und die Lernmotivation steigern. Die Selbstorganisation wird unterstützt, indem die Planung der Lernzeiten nicht manuell erfolgen muss, sondern durch einen Algorithmus, der die Lernzeiten priorisiert, nach Präferenz, und verteilt.

Ob das Produkt als Web‑Anwendung oder als native App umgesetzt wird, blieb zum Zeitpunkt der Untersuchung offen; die Konzeption erfolgte plattformneutral.
>>>>>>> e4c0d297

\section{Name und Logo}
Der Name \enquote{KantiKoala} verbindet \enquote{Kanti} (Kurzform von Kantonsschule) mit dem Koala als sympathisches Maskottchen. Die Alliteration macht den Namen einprägsam; den Koala haben wir als Tier gerne, deswegen wurde er gewählt. Das Logo wurde bewusst schlicht gehalten, um freundlich und zugänglich zu wirken und gleichzeitig in der Kalender- und UI-Darstellung gut lesbar zu bleiben.

\begin{figure}[!htp]
    \centering
    \includegraphics[width=0.4\textwidth]{img/KantiKoala-Logo-Var2.png}
    \caption[Logo der Applikation KantiKoala. Eigene Darstellung, 22.05.2025.]{Logo der Applikation KantiKoala}
    \label{fig:logo}
\end{figure}

<<<<<<< HEAD
\FloatBarrier

\section{Fragestellung und Zielsetzung}
\textbf{Hauptfragestellung:}
\begin{quote}
Kann eine digitale Applikation so konzipiert und prototypisch umgesetzt werden, dass sie Schüler:innen eine übersichtliche Organisation von Terminen, Aufgaben und Lernzeiten ermöglicht und zugleich Funktionen bereitstellt, die regelmässige Lerngewohnheiten unterstützen?
\end{quote}
\textit{Begriffsklärung:} Unter „Organisation erleichtern“ verstehen wir eine bessere Übersicht über anstehende Termine/Aufgaben und eine Verringerung des manuellen Planungsaufwands. „Lerngewohnheiten unterstützen“ meint Funktionen, die regelmässige, zeitlich abgegrenzte Lernphasen fördern (z. B. Lernblöcke und Timer).\\

\noindent
\textit{Zielsetzung:} Entwicklung eines Prototyps, der die zur Messung dieser Indikatoren notwendigen funktionalen Strukturen (Agenda mit Prioritäten, Lernblock-Generierung, Notenerfassung, Timer) bereitstellt.
=======
>>>>>>> e4c0d297

\section{Aufbau und Begründung des schriftlichen Kommentars}
Der Bericht ist entlang der Entwicklungslogik aufgebaut und führt von der Ausgangslage über die Umsetzung zur Einordnung:
\begin{enumerate}
  \item \textbf{Recherche}: TBA
  \item \textbf{Methodik - Programmierung}: Systemarchitektur, Datenstrukturen, Darstellung der Features, Sicherheitsaspekte und schliesslich noch Testing.
  \item \textbf{Schlussfolgerung und Ausblick}: Bilanz zur Fragestellung, gewonnene Erkenntnisse und offene Arbeitsschritte.
\end{enumerate}
Die Gliederung macht nachvollziehbar, wie aus Problemstellung und Zielsetzung konkrete Komponenten abgeleitet, implementiert und dokumentiert wurden; ein Usability-Test der Bedienbarkeit und Verständlichkeit ist auch Bestandteil der Arbeit und wurde durchgeführt.

% ------------------------------Recherche------------------------------
\chapter{Recherche}
\section{Einführung}
\subsection{Warum brauchen wir eine Recherche?}
Da wir eine Web-App erstellen wollen, welche gut an die Bedürfnisse von Schüler:innen angepasst ist, durften wir uns nicht nur auf unsere eigenen Erfahrungen als Schüler verlassen, sondern mussten auch ein gewisses Mass an Recherche erledigen, damit wir wichtige Entscheidungen sinnvoll begründen konnten. 
Zu diesem Ende haben wir uns entschieden, uns tiefgründig mit unserem Zielpublikum - Schüler:innen der Kantonsschule Baden - auseinanderzusetzen, indem wir Interviews mit PPP-Lehrpersonen führten und eine Umfrage für Schüler:innen gestalteten.

Die Recherche stellt hier nicht das Kernstück unserer Arbeit dar, sondern ist ein unterstützender, aber dennoch sehr wichtiger, Bestandteil für die Entwicklung der Web-Applikation, da sie uns hilft, uns in unsere Zielgrupe zu versetzen und ihre Bedürfnisse
Wir setzten einen starken Wert auf begründete Entscheidungen und strebten eine hohe Qualität an.

\subsection{Was recherchieren wir?}
Nun ging es zuerst einmal darum, herauszufinden was wir überhaupt recherchieren wollten. 
Da unsere Web-Applikation das Lernen fördern soll, stand der Kernpunkt, nämlich das Lernen, schon von Anfang an klar.

Um genaue Recherche-Themen auszusuchen, stellten wir einige W-Fragen zum Lernen:
\begin{itemize}
    \item Wie oder warum lernt man gut?
    \item Wann lernt man gut oder nicht gut?
    \item Was hindert das Lernen?
    \item Was verursacht Stress beim Lernen?
\end{itemize}

Ebenso versuchten wir zu bedenken, was für eine Rolle unsere geplanten Features für die Web-Applikation spielen und was für Themenbereiche für sie wichtig sein könnten.
Beispielsweise ist die Recherche zur Zeitplanung wichtig, damit wir unsere Agenda und den Lernzeitalgorithmus sinnvoll gestalten und an den Bedürfnissen von Schüler:innen anpassen können, Informationen zu Stress beim Lernen oder vor Prüfungen und die Vorbeugung davon können uns helfen, gute Lerntipps zu gestalten.
Somit entstanden unsere vier Hauptbereiche, welche die obigen drei Fragen beinhalten: Lerntechniken, das Pausen- und Zeitmanagement und das Stressmanagement.

Auch bestand die Möglichkeit, dass aus der Recherche zu diesen Themenblöcken weitere Features entstehen könnten.

\subsection{Wie führen wir die Recherche durch}

Uns war klar, dass wir, da wir uns tief in unser Zielpublikum versetzen, uns hauptsächlich auf die Meinungen von Personen in und im Umfeld unserer Zielgruppe.
Somit standen persönlichere Methoden, wie Interviews und Umfragen, schon früh in Erwägung.

Wir entschieden uns also nach Rücksprache mit unserem Erstbewerter, die Recherche in drei wesentliche Teile zu teilen: 
\begin{itemize}
    \item Eine begrenzte Literaturstudie, welche uns in das Thema einführen und ein wenig vertrauter mit der Materie machen soll.
    \item Darauf aufbauend führen wir Interviews mit Expert:innen, um diese Materie konkret zu vertiefen und, wenn möglich, auf das Zielpublikum zu beziehen.
    \item Durch Feedback aus den vorherigen Schritten bereiten wir eine Umfrage für unser Zielpublikum vor, welches uns Daten aus der Sicht der Schüler:innen liefern soll.
\end{itemize}

Somit können wir anhand dieser Strategie das Wissen, welche wir in der Literaturstudie auffinden, in den Interviews vertiefen, mit unserem gewünschten Umfeld vergleichen und dann gezielt in der Umfrage mit der Praxis vergleichen.
Dies sollte uns erlauben, einiges an nützlichen Informationen für unsere Web-Applikation zu erhalten und daraus wichtige Entscheidungen zu treffen.

Das Ziel der Interviews und der Umfrage bestand auch wesentlich daraus, konkrete Empfehlungen für unsere Web-Applikation zu erhalten, welche dann auch als \enquote{Must}-Anforderungen, also Features, welche zwingend empfehlenswert für die Implementation sind, und \enquote{Kann}-Anforderungen, welche definitiv nützlich aber nicht dringend wären.

\section{Literaturstudie}
\subsection{Ziel}
Da die Literaturstudie als Unterstüztung für die anderen, für uns weitaus wichtigeren Elemente unserer Recherche gedacht war, lag nicht besonders viel Fokus darauf.
Ziel war, hier ein kleines Stückchen an grundlegendem Wissen zu erreichen ohne dass wir komplett in der Materie verloren gehen und die Übersicht über was tatsächlich für unsere Arbeit nötig ist verlieren.

\subsection{Vorgehensweise}
Die Literaturstudie ist hauptsächlich aus zwei Teilen aufgebaut: Eine breitere Internet-Recherche um ein gewisses Basiswissen zu erreichen, und einen tieferen Einblick in zwei Sachtexte zum Lernen.
Dieses kombinierte Basiswissen fliesst dann direkt in die Vorbereitung für die Interviews hinein.

\subsection{Internet-Recherche}

Wie erwähnt, ging es hier primär um den Aufbau eines Grundsatzes an Vorwissen, welches wir an unserer bisherigen Erfahrung als Kantischüler anhängen können.
Somit fokussierten wir uns nicht darauf, möglichst breite und diverse Quellen einzuholen, sondern darauf, dass wir dieses Vorwissen einigermassen effizient aufbauen können. 
Daraus merkten wir, dass nicht viel nötig war, um dies zu erlangen.

\subsubsection{Lerntechniken und -methoden}
Eines der ersten interessanten Einblicke welche wir fanden, war der Unterschied zwischen den Fachbegriffen \enquote{Lernmethode} und \enquote{Lerntechnik}.

Nämlich besteht da der wesentliche Unterschied darin, dass Lerntechniken einzelne spezifische Schritte im Lernprozess sind, während eine Lernmethode eine Kollektion von Lerntechniken darstellt und die allgemeine Lernstrategie beschreibt.\parencite{Lerntechnik_1}
Dabei wurden wir auf ein paar wenige Lernmethoden und -techniken aufmerksam, welche angeblich das Lernen vereinfachern sollten, wie beispielsweise die Lernmethoden SQ3R\parencite{SQ3R} oder KWL\parencite{SQ3R}, während eine Lerntechnik beispielsweise das Erschaffen von Verknüpfung zu bestehendem Wissen darstellt. 
Diese wurden hauptsächlich von \textcite{SQ3R} übernommen.

\subsubsection{Zeit- \& Pausenmanagement}
Dieses Thema war schon von Anfang an wichtig für uns, vor allem wegen unseren Agenda- und Lerntimer-features, also haben wir hauptsächlich im Bereich des Lerntimers, auch bekannt als der \enquote{Pomodoro-Timer}, und die Zeiteinplanung recherchiert.

Zur erfolgreichen Zeiteinteilung gehört für uns auch die Fähigkeit, sinnvoll Pausen zu machen, weswegen wir auch Informationen zu wann und wie man Pausen machen soll recherchierten.
Dies war für uns vor allem wichtig, da wir in unserem Umfeld auch dies immer wieder als Problem beobachtet haben.

So lernten wir ein wenig über die allgemeine Funktionsweise des Pomodoro-Timers \parencite{Pomodoro}, ebenso wie einige Tipps für wie man seine Zeit aufteilt und wie man seine Pausen strukturieren soll \parencite{Pausenmanagement}.

\subsubsection{Umfragedesign}
Da wir später eine Umfrage für die Schüler:innen der Kantonsschule Baden erstellen wollten, war es für uns wichtig, dass wir auch das Umfragedesign berücksichtigen.
Der Hauptteil der Informationen dafür kam dann aber unerwarteterweise nicht aus dem Internet, sondern aus einem Lehrmittel. Dies wird in der Literatur näher angesprochen.

Auch recherchierten wir ein wenig zur Farbpsychologie für Umfragen, welche begründet was für Farben man verwenden sollte, um eine ansprechbare Umfrage zu gestalten. Hierbei bezogen wir uns hauptsächlich auf \textcite{ColorPsychology} und wählten schlussendlich ein blaues Farbschema für unsere Umfrage aufgrund dessen angeblicher fokussierender Wirkung.

\subsection{Literatur}
Für die Literaturstudie liehen wir die folgenden zwei Bücher aus, welche uns einen differenzierten Standpunkt geben sollten:
\begin{itemize}{}
    \item \texttt{Effektiver Lernen für Dummies (2. Auflage) \parencite{Book1} von Dr. Birgit Ebbert}
    \item \texttt{Lernpsychologie (6. Auflage) \parencite{Book2} von Walter Edelmann}
    
\end{itemize}
Diese zwei Bücher sollten uns einen guten Überblick über das Lernen aus zwei verschiedenen Perspektiven - der direkten Anwendung mit \enquote{Effektiver Lernen für Dummies} und der wissenschaftlichen Perspektive mit \enquote{Lernpsychologie} - geben. 
Dabei führten wir laufend Notizen und integrierten diese in unser Interviewfragendossier \& unsere Umfrage, welche in \texttt{Abschnitt 2.3 \& 2.4} näher beschrieben werden.

In den Büchern lernten wir viel über was einen guten Lernerfolg voraussetzt.
Dazu gehören unter anderem verschiedene Lerntechniken \& -strategien, wie man sich erfolgreich auf eine Prüfung vorbereitet und die Bedeutung von einem guten Lernumfeld, d.h. alle Faktoren um das éernen welche dies unterstützen.
Unter anderem beinhaltet dies, dass man einen guten Schlafrhythmus hat, genug sinnvolle Pausen macht, und auch psychologische Faktoren wie ein gutes Mindset. 
Auch ein paar wenige wissenschaftliche Begriffe waren für uns wichtig, darunter das sogenannte \enquote{Assoziationslernen}.\parencite{Book2}. 
Unter dem Assoziationslernen versteht \textcite{Book2} das Lernen durch der Schaffung von Verknüpfungen zu bisher gelerntem Wissen. 
Somit kann das Gehirn einfacher neues Wissen aufnehmen und verarbeiten.

Insgesamt konnten wir so unser Vorwissen zu unseren für uns wichtigen Themenbereichen noch um einiges ausbauen, damit wir uns noch besser auf die Interviews vorbereiten konnten.

\subsubsection{Umfragedesign}
Wie in der Internet-Recherche erwähnt, kam ein Grossteil unseres Vorwissen zum Umfragedesign aus \parencite{umfrageDesign}, was wir netterweise von den PPP-Lehrpersonen Frau Suter und Herr Schmocker erhalten hatten.
Da war hauptsächlich das Kapitel \texttt{\enquote{Sozialwissenschaftliche Methoden" (S. 191 - 218)}} von Relevanz.
Dieses Dokument hatte uns hier schon sehr weitergeholfen, da es uns auch in das Konzept der Beibehaltung der Befragten eingeführt hatte. 
Eine Umfrage darf somit nicht zu komplex sein, da sonst die Befragten zu schnell das Interesse verlieren und die Umfrage nicht abschliessen.


\section{Interviews}

\subsection {Vorgehensweise}
Wir wussten, das ein wichtiger Aspekt unserer Recherche Interviews mit Expert:innen sein würden, da sie uns vermutlich am Besten weiterhelfen könnten, da sie sich gut mit dem Thema auskennen und viel persönliche Erfahrungen mitbringen.
Somit können sie auch direkt auf unsere Fragen eingehen und uns auch für die Umfrage persönlich Feedback geben. 

Zu diesem Ende wählten wir zwei PPP-Lehrpersonen der Kantonsschule Baden, Frau Suter und Herr Schmocker, aus. Sie haben beide Erfahrung mit der Lernpsychologie und, dank ihrer Tätigkeit als Lehrpersonen, auch viel Kontakt mit Kantischüler:innen.
Deswegen stellten sie, unserer Meinung nach, gute Interviewpartner für uns dar. Wir hatten bereits durch unserem Erstbetreuer, Herr Schneider, zwei Theorie-Dokumente aus \textcite{umfrageDesign} erhalten, welche uns mit der Umfragetheorie und der Durchführung von Interviews helfen sollte.

\subsubsection {Themenwahl}
Wir wollten uns hauptsächlich auf unsere am Anfang der Recherche festgelegten vier Themenbereiche konzentrieren:
\begin{itemize}
    \item Lernmethoden \& -techniken
    \item Stressmanagement
    \item Pausenmanagement
    \item Zeitmanagement
\end{itemize}

Unser Ziel mit den Interviews war es damit, vieles an nützlichen Informationen zu diesen Themenbereichen und geplanten Features für unsere Web-Applikation zu lernen.
Darunter gehören auch zum Beispiel Tipps für unsere Daily-Tipps- und Lerntipps-Features, aber auch gute Ansätze für unsere Agenda, den Lernzeitalgorithmus und den Lerntimer, auch als Pomodoro-Timer bekannt. 

Bei all diesen Themen haben wir neben dem Vorwissen, welches wir durch die Literaturstudie erworben haben, auch schon einen persönlichen Bezug dank unserer bisherigen Schulkarriere, und können uns so auch auf unsere eigenen Erfahrungen und Unsicherheiten stützen.
Als Letztes haben wir dann auch nach Feedback für unsere Umfrage eingefügt, da wir professionelles Feedback dafür einholen wollten und das Interview dafür die beste Gelegenheit ist, vor allem da die PPP-Lehrpersonen uns schon das Theorie-Dokument zum Umfragedesign\parencite{umfrageDesign} zur Verfügung gestellt hatten.

\subsection {Interviewfragebogen \& Interviewfragen}
Um sowohl uns selbst als auch die Interviewpartner auf das Interview adequat vorzubereiten, erstellten wir einen Interviewfragebogen, in dem all unsere geplanten Fragen aufgelistet sind.
Die Fragen wurden nach den vier Themenblöcken geordnet und nummeriert, um eine klare Struktur zu erstellen, in der das Interview verlaufen soll.

Die jeweiligen Fragen haben wir gesammelt, indem wir uns einerseits überlegten, wo wir nach der Literaturstudie Unsicherheiten sahen oder generell mehr wissen wollte, andererseits wo ein genauer Bezug zu den Schüler:innen der Kantonsschule Baden oder die persönlichen Erfahrungen der Interviewpartner wichtig sein könnten. 
Ebenfalls benutzten wir am Anfang ChatGPT um ein paar Vorschläge zu generieren, jedoch sind alle Fragen selbstständig ausgedacht und formuliert worden. (Vergleich \textit{KI Nachweis})

Wir achteten uns immer darauf, dass die Fragen einen guten Bezug zu unserer Web-Applikation hatten und das Potenzial hatten, relevante Informationen zu liefern.

Der gesamte Interviewfragebogen ist im Anhang vorzufinden.

\subsubsection {Interviewfragen: Lernverhalten}
Als Erstes überlegten wir uns theoretische Fragen zum Lernverhalten allgemein, aufgeteilt in \texttt{Lernmethoden} \& \texttt{Lerntechniken}. 
Hier wurde wieder der Unterschied zwischen den beiden Begriffen wichtig, welcher von \textcite{SQ3R} erklärt wurde.

\myparagraph{Lernmethoden}
Zum Thema Lernmethoden überlegten wir uns zwei sehr spezifische Fragen zur Effektivität von Lernmethoden zum Lernen.
Mit diesen Fragen wollten wir nach spezifischen Lernmethoden nachforschen, wie beispielsweise SQ3R und KWL\parencite{SQ3R}, und die Meinung der Interviewpartner:innen dazu herausfinden. 
Dies da, wenn sich solche als sinnvoll herausstellen würden, diese eventuell in die Web-Applikation integriert oder, beispielsweise, speziell erklärt werden könnten.
Somit konnten wir auch die erwähnten Lernmethoden aus der Internet-Recherche hineinarbeiten.

\myparagraph{Lerntechniken}
Das Segment der Lerntechniken stellten mit fünf Fragen das umfangreichste Segment des Interviewfragebogens dar.

Hier ging es uns darum, anstatt spezifische Techniken, wie beispielsweise das Assoziationslernen\parencite{Book2}, genauer zu erforschen, was für eine individuelle Person am Besten funktionieren würde und ob es gute, allgemeine Lösungen gibt.
Jenachdem, wie unterschiedlich das Lernen für verschiedene Personen sein kann, hätte dies unseren Ansatz für die Lerntipps der Web-Applikation stark verändern können.
Das grundlegende Ziel war deswegen immernoch, herauszufinden, wie man dies in die Web-Applikation integrieren kann. 
Beispielsweise wäre es schlau, wenn nun ganz klar eine spezifische Technik empfohlen wird, diese Technik, ähnlich wie beispielsweise die Pomodoro-Technik für das Zeitmanagement, einzubauen.

Besonders interessiert waren wir am sogenannten \enquote{Mindset} und den persönlichen Tipps der Interviewpartner:innen, da diese uns womöglich einen guten Einblick in die Materie aufgrund ihrer eigenen Erfahrung als Lehrperson geben könnten.
Natürlich sind alle Fragen auch besonders relevant für unsere Lerntipps.

\subsubsection{Interviewfragen: Pausenmanagement}
Dieser Abschnitt ist vor allem für unseres geplantes Lerntimer-Feature und unsere Agenda wichtig, hat aber auch eine Relevanz für unsere Lerntipps. 
Somit stellten wir Fragen, welche die Meinung der Interviewpartner:innen zu Pausen, deren Dauer und wie man gute Pausen macht, erforschen.
Beispielsweise könnte 


\subsubsection{Interviewfragen: Stressmanagement}
Das Stressmanagement war ein für uns durch persönliche Erfahrungen bereits sehr vertrautes Problem und eines, welches wir so gut wie möglich in unsere Lerntipps einbauen wollten. 
Ob und wie andere Schüler:innen oft Stress empfinden, wollten wir mit der Umfrage herausfinden, weswegen es auch hier hauptsächlich um die Erfahrungen der Lehrpersonen mit ihren Schüler:innen und um ihre Empfehlungen, wie man Stress abbauen kann, geht.
Prüfungs- und Lernstress vorzubeugen sind für uns wichtige Aspekte, welche wir auch so gut wie möglich mithilfe unseres Lernzeitalgorithmus und den Lerntipps in die Web-Applikation einbauen wollten.


\subsubsection{Interviewfragen: Zeitmanagement}
Als letztes Segment mit konkreten Fragen kam das Zeitmanagement. 
Auch dies stellte sich für uns als ein vertrautes Problemfeld dar, vor allem wegen der Prokrastination, etwas mit dem wir schon seit langem oftmals kämpfen.
Ob dies auch andere Schüler:innen persönlich betrifft, ist hauptsächlich Thema für die Umfrage.
Hier ging es uns aber im Interview hauptsächlich darum, herauszufinden wie man die Zeit ausserhalb des Stundenplans einteilen sollte, was unter anderem für unseren Agenda-Algorithmus von sehr grosser Bedeutung ist. 
Auch fragten wir hier sehr spezifisch zur Pomodoro-Technik nach, da wir auch die persönlichen Meinungen der Interviewpartner:innen in Bezug nehmen wollten, da sie als Lehrpersonen das Umfeld an der Kanti Baden gut kennen sollten und die Nützlichkeit davon einschätzen könnten.
Dies ist sehr wichtig für unseren Lerntimer, welcher auf der Pomodoro-Technik basiert.

\subsubsection{Umfragedesign}
Ganz am Schluss wollten wir noch das Umfragedesign besprechen. 
Hierzu gibt es keine konkreten Fragen, sondern es ging uns darum, genaues Feedback von den Interviewpartner:innen zu unserer bisher erstellten Umfrage einzuholen, damit wir diese so verbessern können.
Dabei achteten wir uns vor allem auch auf das Umfrage-Layout und die Art der Fragen, welche wir in der Umfrage einbauten, da unser Ziel war, eine zugängliche und, für die Befragten, unkomplizierte Umfrage zu erstellen.
Beispielsweise wollten wir wissen, ob unsere Wahl eines bestimmten Fragentyps, wie beispielsweise die sogenannten Likert-Fragen, und die Gliederung der Themen sinnvoll war, damit die Befragten die Umfrage auch abschliessen.
Hier stützten wir uns sehr stark auf das erlernte Vorwissen aus \textcite{umfrageDesign}.

\subsection {Durchführung}
Wir wussten schon früh, wer wir als unsere Interviewpartner:innen haben wollten.
Dies sind, wie bereits erwähnt, Herr Schmocker und Frau Suter, von welchen wir auch durch unseren Erstbewerter die Theoriedokumente zum Umfrage- und Interviewdesign erhalten haben\parencite{umfrageDesign}.
Somit luden wir diese zwei Lehrpersonen per E-Mail zum Interview ein, vereinbarten ein Datum und schickten ihnen jeweils etwa eine Woche vor dem Interview den fertiggestellten Interviewfragebogen und einen Link zu unserer Umfrage, damit sie sich gut vorbereiten konnten.

Die Interviews führten wir in einem reservierten Klassenzimmer an der Kantonsschule Baden durch, mit einer Dauer von je etwa einer Stunde.
Diese wurden mit der Erlaubnis der Interviewpartner aufgenommen, damit sie später besser transkribiert und analysiert werden können und schrieben nebenbei reichliche Notizen. Wir erhielten auch ihre Erlaubnis, ihre Aussagen direkt zu verwenden.
Ein Fehler, welcher uns hier unterlief, war, dass wir die Interviews auf Mundart führten, welches diese spätere Analyse um einiges erschwerte.

Nach dem Interview mit Frau Suter tauschten wir uns noch per E-Mail aus, um weiteres Feedback für die Umfrage, welche nach dem Feedback aus den Interviews ergänzt wurde, zu gewinnen.

\subsection {Transkription}
Als erster Schritt der formellen Analyse der Interviews transkribierten wir die jeweiligen Audio-Aufnahmen der Interviews auf Papier als Word-Dateien, um die spätere detailierte Analyse zu erleichtern.
Dies war, wie im obigen Abschnitt erwähnt, aufgrund der Durchführung auf Mundart nicht sehr einfach, da dies aufgrund des Mangels an Mundart-Übersetzern nun komplett manuell vorlaufen musste.

Somit wurde das Gesprochene auf Hochdeutsch übersetzt und allfällige sprachliche Füller wie beispielsweise \enquote{ähm} wurden entfernt.
Wir achteten uns immer genau darauf, dass klar ist wer wann spricht. 
Zu diesem Ende wurden Textabschnitte geformt, indem alles, was eine Person zu einem Zeitpunkt ununterbrochen sagt, zusammengefügt wurde.
Dies sah dann beispielsweise folgendermassen aus:

\begin{quote}
    \textbf{[3:27]
Frau Suter:} Von den effektiven Zeiten bin ich ein wenig überfragt. Ich kann mir vorstellen, dass es auch wieder draufankommt, um was es nun genau geht. 

\end{quote}

Die Zeitangabe signifiert, wann der gesprochene Abschnitt anfängt, damit man ihn zur Überprüfung leicht wiederfinden kann und die Person wer die Aussage getroffen hat.
Ebenso haben wir uns als Hilfe notiert, wann in etwa welche Frage / welches Thema diskutiert wird.

So arbeiteten wir uns durch beide Interviews durch und transkribierten sie vollständig. Die Transkriptionen sind im Anhang zu finden.

\subsection{Analyse}
\subsubsection{Vorgehensweise}
In der Analyse ging es uns um dreierlei: Direkte Antworten und Aussagen zu unseren Fragen, allgemeine nützliche Informationen zum Lernen und allgemeine nützliche Informationen zur Web-Applikation.
Diese sammelten wir durch genaue Analyse der schriftlichen Transkription, dabei wurde immer für spätere Referenz auch auf die genaue Textquelle vermerkt. 
Auch wurden die jeweiligen Antworten von Frau Suter und Herr Schmocker zu den gegebenen Fragen verglichen.

Unser Ziel mit der Analyse bestand darin, möglichst viele konkrete Empfehlungen für unsere Web-Applikation zu erhalten, welche aus diesen nützlichen Informationen zusammengefasst wurden und nach den Features, für welche sie nützlich sind, geordnet wurden.

Das Interviewanalyse-Dokument samt allen Erkenntnissen ist im Anhang vorzufinden.
\subsubsection{Ergebnisse}
Zuerst fassen wir hier die wichtigsten Erkenntnisse zu unseren festgelegten Themenbereichen stark zusammen:

\myparagraph{Lernverhalten}
Bei den Lernmethoden und -techniken bestand die Hauptaussage der Interviewpartner:innen darin, dass es keine perfekte, allgemeingültige Methode oder Technik gibt, um das Lernen einfacher zu machen. 
Es geht darum, dass das Gehirn gut aktiviert wird und auch im Idealfall mit mehreren \enquote{Sinnen} lernt. Konzepte wie die \enquote{Lerntypen} sind eigentlich veraltet und nicht wissenschaftlich belegt.

\enquote{Geheimtipps} der Lehrpersonen empfehlen beispielsweise gute Reflektion über den Lernprozess selbst und dass, grundsätzlich, früheres Lernen besser ist.
Auch hat die eigene Einstellung, also das \enquote{Mindset}, der Lernenden einen grossen Einfluss auf den Lernerfolg hat.

Dies bedeutete für unsere Web-Applikation, dass wir fürs Lernen selbst keine spezifischen Lernmethoden einbauen können ausser das der Lernzeitalgorithmus frühes und wiederholtes Lernen fördern sollte, jedoch haben wir reichlich Lerntipps daraus gewonnen.

\myparagraph{Pausenmanagement}
Bei den Pausen emphasierte Frau Suter, dass man vor allem auf seinen Körper hören sollte. 
Das heisst, wenn man merkt, dass man zu müde wird um selbst einfache Aufgaben zu lösen, sollte man spätestens eine Pause machen.
Herr Schmocker hingegen empfahl, dass fix regulierte Pausen, wie beispielsweise bei der Pomodoro-Technik, besser seien.

Beide aber betonen auch, dass Disziplin und Selbstregulation hier eine grosse Rolle spielen und gaben genauere Empfehlungen für wie lange Pausen sein sollten.

Diese Erkenntnisse helfen auch wieder hauptsächlich bei unseren Lerntipps, aber auch mit dem Lerntimer-Feature.

\myparagraph{Stressmanagement}
Hier wurde von beiden Interviewpartner:innen betont, dass Stress vor allem durch gute Planung verhindert werden kann, und auch genau der Mangel dessen oftmals hier an der Kantonsschule Baden zu diesem Stress führt, welches den Nutzen für unsere Agenda und den Lernzeitalgorithmus unterstützt.
Sie emphasierten aber auch, dass es auch an den Lehrpersonen liegen kann, vor allem wenn diese Rücksichtslos Prüfungen und Termine einplanen, weswegen auch sie eine grosse Verantwortung tragen.
Auch wurden, in Verbindung mit dem Pausenmanagement, gute Aktivitäten zum Stressabbau empfohlen, wie beispielsweise Sport.

Somit haben wir auch hier reichlich Material für unsere Daily- und Lerntipps gewonnen, aber auch wichtige Validation für unsere Agenda. 
Der Lernzeitalgorithmus sollte so auch durch gute Planung zum Stressabbau beitragen können.

\myparagraph{Zeitmanagement}
Beide Interviewpartner:innen befanden die Pomodoro-Technik als eine gute Methode um die Disziplin beim Lernen zu fördern, sie brauchen die Technik auch oftmals selbst. 
Auch verstärkten sie den Nutzen von guter Planung mit Wochenplänen und Agenden, damit die verfügbare Zeit gut benutzt wird und eine gute Balance zwischen Lernen und Freizeit etabliert werden kann.
Herr Schmocker beispielsweise empfiehlt, dass man mindestens einen arbeitsfreien Tag in der Woche haben sollte, egal wie beschäftigt man sonst ist.

Auch dieser Themenblock unterstützt so unsere Agenda und den Lerntimer und liefert uns einige gute Vorschläge, wie wir diese Features verbessern können.

\subsubsection{Konkrete Empfehlungen für die Web-Applikation}
Nun wurden diese Ergebnisse zu konkreten Empfehlungen für unsere Web-Applikation zusammengefasst, also wie genau gewisse Features gestaltet und ergänzt werden sollten.
Diese Empfehlungen drehen sich hauptsächlich um die Lerntipps, die Agenda und dem Lernzeitalgorithmus, dem Lerntimer und ein paar extra Features.

Alle diese Empfehlungen sind im Anhang in unserem Interviewanalyse-Dokument genauer beschrieben und ausschliesslich aus den Erkenntnissen der Interviews abgeleitet. Die folgende, aufgeführten Listen sind nicht komprehensiv sondern nur ein paar Beispiele davon.
Dort wird auch genauer aufgelistet, welche dieser Empfehlungen für uns als \enquote{Muss}-Anforderungen und welche als \enquote{Kann}-Anforderungen gelten, wie in der Vorgehensweise der Recherche definiert.

\myparagraph{Daily- und Lerntipps}
Hier geht es hauptsächlich darum, dass Erkenntnisse welche sich sonst nicht direkt in die Web-Applikation einbauen lassen, den Endnutzer:innen vermittelt werden können.
Davon haben wir einiges aus allen unserer Themenbereichen gesammelt, grundsätzlich alles, in dem es um die persönliche Einstellung oder Handlungen geht.

\texttt{Empfohlene Tipps sind beispielsweise:}
\begin{itemize}
    \item Multisensorisches Lernen, da dies verschiedene Bereiche des Gehirns aktiviert, was zu effizienterem Lernen führt.
    \item Kurze Erklärungen bekannter Lernmethoden, wie die bereits erwähnten SQ3R- und KWL-Methoden.
    \item Selbstreflektion über den Lernprozess und Selbsttests sind wichtig, ebenso wie externes Feedback.
    \item Tipps zum \enquote{richtigen} Mindset und Motivationssprüche.
    \item Tipps für eine gute Zeit- und Pausenplanung.
    \item Tipps zum Stressabbau, wie Sport und Entspannungstechniken.
\end{itemize}

Diese Tipps werden dann, gestützt auf den Aussagen von Frau Suter und Herr Schmocker, in volle Sätze formuliert und in die Daily- und Lerntipps-Features integriert.

\myparagraph{Agenda und Lernzeitalgorithmus}
Im Laufe der Interviews kamen einige gute Empfehlungen für die Agenda und den Lernzeitalgorithmus heraus, hauptsächlich betreffend wann man lernen soll und wann nicht.
Diese Empfehlungen sind für uns sehr wichtig, da diese Features den Kern unserer Web-Applikation darstellen.
So sollte der/die Endnutzer:in beispielsweise einstellen können, wie viel vom Wochenende vom Lernzeitalgorithmus aufgebraucht werden darf, bis wie spät am Abend gelernt werden darf, ob es einen idealen Lernzeitpunkt gibt, welcher zuerst gefüllt werden sollte.
Auch soll der Lernzeitalgorithmus ebenso eine Warnung geben, wenn ein Tag zu voll wird und möglichst wiederholtes Lernen fördern.

Dies und weiteres soll den Benutzer:innen helfen, ihre Zeit sinnvoll mithilfe unserer Agenda einzuteilen und Lernstress vermeiden.

\myparagraph{Lerntimer}
Der Lerntimer, welcher auf der Pomodoro-Technik basiert, wurde auch durch die Interviews stark validiert, welches an sich schon eine gute Empfehlung darstellt.
Jedoch können wir aufgrund diesen Erkenntnissen auch auf der Pomodoro-Technik aufbauen und das Konzept dessen ein wenig weiterentwickeln.
Eine Empfehlung ist beispielsweise, dass der Timer auch Lernintervalle bis um eine gewisse Uhrzeit unterstützen soll, damit längere Aufgaben wo man nicht ständig unterbrochen werden will und sich gut konzentrieren kann, durchgeführt werden können.

\myparagraph{Miscellaneous}
Es gab auch ein paar wenige Empfehlungen, welche nicht direkt in die obigen Kategorien passen. 
Diese zwei Empfehlungen schlagen neue Features vor, nämlich:
\begin{itemize}
    \item Ein \textbf{Wochenplaner} mit welchen man sich (optionale) tägliche Aufgaben aufschreiben und erledigen können soll.
    \item Eine \textbf{KI-Page} welche einen gesunden Umgang mit KI empfiehlt und auch vor den Gefahren für den Lernerfolg warnt, wenn man sich zu sehr darauf verlässt.
\end{itemize}

Dieses sind beides nicht sehr wichtige Empfehlungen, deswegen auch als 'Kann'-Anforderungen klassifiziert und können jederzeit ergänzt werden.

\section{Umfrage}
\subsection{Ziel}
Das wesentliche Ziel unserer Umfrage bestand darin, unsere Web-Applikation und unseren Features aus unserer Zielgruppe, welche ja dann auch die Web-Applikation benutzen sollten, so gut wie möglich zu validieren.
Dazu gehört, zum Beispiel, herauszufinden ob unsere Annahmen über die Bedürfnisse der Schüler:innen tatsächlich stimmen, beispielsweise im Bereich 
Hier fliessen die Erkenntnisse der Literaturstudie und der Interviews hinein, damit wir unsere gewählten Themenbereiche gut abdecken können.

\subsection{Entwicklung}
Hauptsächlich wurden hier wieder die selben Themenbereiche wie bei den Interviews abgedeckt, wie bei den anderen Recherche-Segmenten, jedoch mit leichten Änderungen.
Hier interessierte uns hauptsächlich, ob die Probleme, welche unser Produkt lösen soll, tatsächlich in unserer Zielgruppe existieren, d.h. wir suchten Validation für unsere Web-Applikation.
Deshalb wurden die Fragen auf das Verhalten der Befragten gerichtet, wie beispielsweise ob sie oftmals Prüfungsstress erleben und weshalb, wie früh sie mit dem Lernen anfangen, ob sie regelmässig Pausen machen und ob sie interesse an einer Lern-Applikation hätten.

Zuerst mussten wir aber wählen, mit was für einem Programm wir die Umfrage erstellen wollten. 
Als Host für die Umfrage wählten wir Microsoft Forms, da wir bereits mit Forms vertraut waren und dies verwenden konnten. 
Dies machte Kollaboration einfach, da wir unsere Microsoft-Accounts von der Schule brauchen konnten. 
Ebenfalls lässt Microsoft Forms zu, dass die Daten einfach in einer verbundenen Excel-Datei geöffnet werden können, was die spätere Analyse vereinfachte.

Somit konnten wir mit der Entwicklung der Umfrage beginnen.
Wir stützten uns dabei stark auf das bisherig erwähnte Theorie-Dokument, welches uns von den PPP-Lehrpersonen zur Verfügung gestellt wurde: \textcite{umfrageDesign}.
Dieses Dokument brachte uns einige Konzepte bei, darunter, wie man die Beibehaltung von den Befragten erhöht, indem man die Umfrage kurz und möglichst unkompliziert entwirft, für eine gute Vergleichbarkeit möglichst geschlossene Fragen verwendet.
Deswegen lagen unsere Kernziele für das Design der Umfrage folgendermassen:
\begin{itemize}
    \item Die Umfrage ist unkompliziert, sodass die Motivation der Befragten die Umfrage auszufüllen und somit die Antwortenquote bleibt, und sodass wenig missverstanden werden kann.
    \item Eine klare Gruppierung der Themenbereiche.
    \item Keine unnötigen Fragen - die Fragen sind stets nach unseren Zielen in der Recherche gerichtet.
\end{itemize}

\subsubsection{Grundlegende Informationen}
Als Erstes mussten wir natürlich ein paar grundlegende Daten über unsere Befragten sammeln, damit wir gut Vergleiche zwischen Gruppen ziehen können.
Die Umfrage ist jedoch anonym - die einzigen Informationen, welche wir hier sammeln wollten sind die Mittelschule, also Gymnasium, WMS \& IMS, und die Stufe (1. - 4. Klasse) in der die Befragten sind.
Somit wollten wir aber später gut vergleichen können, wie sich beispielsweise das Lernverhalten zwischen den Stufen und Mittelschulen unterscheidet. 

\subsubsection{Lernverhalten}
Hier interessierte uns hauptsächlich, wann die Schüler:innen mit dem Lernen anfangen, da dies klar mit der Theorie aus der Literaturstudie und den Interviews vergleichbar ist.
Wir lernten dort, dass früheres und wiederholtes Lernen zu einem besseren Lernergebnis führen soll, aber wir wissen auch aus eigener Erfahrung, dass dies viel mehr Aufwand darstellt und die Versuchung, erst sehr spät anzufangen, deswegen sehr gross ist.
Gleich danach stellten wir zwei einfache Fragen, wie zufrieden die Befragten mit ihrem Lernaufwand seien und was sich ändern müsste, damit sie zufriedener wären.
Somit wollten wir vergleichen können, ob es eine Korrelation zwischen der Lernzufriedenheit und dem Lernzeitpunkt gibt, und was die Schüler:innen selbst denken, dass sie machen könnten bzw. bräuchten.

\subsubsection{Stress- und Pausenmanagement}
Wir haben in den Interviews zum Stressmanagement hauptsächlich einiges über Methoden, um Stress abzubauen gelernt, und die Perspektive der Lehrpersonen zu was die häufigsten Gründe für Prüfungsstress seien.
Hier konnten wir nun aber selbst nachfragen, ob die Schüler:innen oftmals sich vor Prüfungen gestresst fühlen und weshalb dies so sei.
So erhofften wir uns herauszufinden, was die häufigsten Motivationen für diesen Stress sind, damit wir uns auch Gedanken machen konnten, ob und wie das in der Applikation adressiert werden könnte.
Wir benutzten hierfür eine sogenannte Likert-Frage, wo mehrere Aussagen mit gewissen Häufigkeitsgraden beantwortet werden können, in unserer Umfrage verwendeten wir: \enquote{Nie}, \enquote{Selten}, \enquote{Manchmal}, \enquote{Oft} und \enquote{Immer}.
\begin{figure}[!htp]
    \centering
    \includegraphics[width=\linewidth]{img/StressGründeFrage.png}
    \caption[Darstellung einer Likert-Frage zu den Gründen für Prüfungsstress.  Eigener Screenshot von KantiKoala, 9.11.25]{Darstellung einer Likert-Frage zu den Gründen für Prüfungsstress}
    \label{fig:stress_gründe}
\end{figure}

Da wir möglichst geschlossene Fragen haben wollten, gaben wir vier für uns plausible Gründe für Prüfungsstress basiert auf den Interviews und unseren persönlichen Erfahrungen.
Likert-Fragen sind hierfür besonders nützlich, da sie geschlossen bleiben aber trotzdem mehr Nuance erlauben, als es eine reine Ja/Nein-Frage erlaubt und dennoch einfach interpretiert werden können, anders als offene Fragen.
Aufgrund ihres Designs können wir auch sehr einfach mehrere Fragen in ein \enquote{Gerüst} kombinieren.
Nach Feedback von Frau Suter beschlossen wir uns jedoch auch, ein \enquote{Weiteres}-Feld einzubauen, da es wohl wahrscheinlich noch andere Gründe für Prüfungsstress geben könnte.

Da das Stressmanagement kein besonders Feld darstellt, beschlossen wir uns, das Pausenmanagement auf die gleiche Seite zu packen, da Pausen als Entspannung und Stressabbau für uns eine Antithese zum Stress darstellten.
So wollten wir auch untersuchen, ob und wie die Befragten bisher Pausen führten, da dies von Relevanz für unsere Lerntipps und unseren Lerntimer sein könnte, und als Vergleich mit den theoretischen Grundlagen aus den Interviews interessant sein könnte.

Wegen unserem Ziel, die Umfrage unkompliziert darzustellen, beschlossen wir uns, das sogenannte \enquote{Branching} zu verwenden, damit nur die Befragten, welche die ersten Ja/Nein-Fragen zum Prüfungsstress und dem Pausenmanagement mit \enquote{Ja} beantworten, überhaupt die weiterführenden Fragen sehen.
Die folgenden Abbildungen demonstrieren, wie solches \enquote{Branching} aussieht.
\begin{figure}[!htp]
    \centering
    \includegraphics[width=\linewidth]{img/BranchingOn.png}
    \caption[Demonstration des Branching-Features vosn Microsoft Forms in unserer Umfrage (Bild 1). Eigener Screenshot von KantiKoala, 9.11.25]{Ansicht der Seite wenn bei \enquote{Fühlen Sie sich vor Prüfungen oft gestresst?} mit \enquote{Nein} beantwortet wird.}
    \label{fig:branching-1}
\end{figure}
\begin{figure}[!htp]
    \centering
    \includegraphics[width=\linewidth]{img/BranchingOff.png}
    \caption[Demonstration des Branching-Features von Microsoft Forms in unserer Umfrage (Bild 2). Eigener Screenshot von KantiKoala, 9.11.25]{Ansicht der Seite wenn mit \enquote{Ja} beantwortet wird.}
    \label{fig:branching-2}
\end{figure}

\FloatBarrier

\subsubsection{Zeitmanagement}
Dieser Themenbereich betrachteten wir als Essenziell, um unsere Web-Applikation zu validieren.
Wir sind persönlich sehr bekannt mit dem Problem der Prokrastination, welches eines der wichtigen Begründungen für den Nutzen unserer Web-App darstellt. Wir konnten aber erst hier tatsächlich herausfinden, ob und wie breit dies auf unser Zielpublikum zutrifft.
Ebenso wollten wir herausfinden, ob unser Zielpublikum bereits Hilfsmittel verwendet, um das Lernen zu unterstützen, oder nicht.

Hierfür verwendeten wir ebenfalls wieder Likert-Fragen.

\subsubsection{Musik}
Ein weiteres Feature, welches uns während der Erstellung der Umfrage interessierte, wäre die Option, Musik in die Lernapp zu integrieren, welche man beim Lernen hören könnte, ähnlich wie diese \enquote{Lofi hip hop radio beats to relax/study to} videos, welche man auf YouTube vorfinden kann \parencite{LofiVideo}.
Das Musik störend für das Lernen ist, ist eine sehr kontroverse These \parencite{Music}.
Da wir dies aber selbst gern machen, wollten wir untersuchen, ob Musik von unserem Zielpublikum selbst beim Lernen gebraucht wird, und ob sie als störend oder nicht störend empfunden wird.

\subsubsection{Lern-App}
Als letztes wollten wir das allgemeine Interesse an unserer Applikation und unseren geplanten Features direkt untersuchen.
So können wir besser einschätzen, ob der Bedarf für so ein Produkt überhaupt in unserer Zielgruppe vorhanden ist, was ebenfalls eine sehr wichtige Validation für unsere Arbeit darstellt und deswegen von kritischer Bedeutung für uns ist.

Auch wollten wir genauer nachfragen, indem wir mithilfe einer Multiple-Choice-Frage das Interesse zu spezifischen Features untersuchten, und dank einer \enquote{Weiteres}-Option Vorschläge für andere Features erlaubten. 
So erhofften wir uns, direkt zu sehen welche Vorschläge populär bzw. nicht populär sind.

Schlussendlich wollten wir für unsere Lern- und Daily-Tipps auch noch unser Zielpublikum direkt einbeziehen. Da wir ja eine Web-Applikation von Schülern für Schüler:innen machen, machte es für uns Sinn, dass unser Zielpublikum wahrscheinlich noch gute Ideen für relevante Lerntipps haben könnte.

\subsubsection{Resultat}
Nach den Interviews konnten wir, anhand vom Feedback unserer Interviewpartner:innen, noch einiges an Feedback integrieren. Dies umfasste beispielsweise einige Korrekturen und Empfehlungen, wie Fragen einheitlicher und effizienter formattiert werden könnten.
Ebenso liessen wir ein paar wenige Kollegen die Umfrage ausfüllen um zu testen, dass die Endnutzer-Erfahrung etwa so war, wie wir sie wollten.
Wir waren, schlussendlich, sehr zufrieden mit dem Ergebnis aus all diesem.

Ein Link zur fertiggestellten Umfrage kann im Anhang vorgefunden werden.

\subsection{Durchführung}
Nun ging es darum, die Umfrage tatsächlich an unser Zielpublikum zu bringen.
Dies erreichten wir hauptsächlich, indem wir es durch das offiziele Kanti-Sammelmail an die gesamte Schule verschicken liessen.
Nach einem kurzen hin-und-her mit der Prorektorin Frau Hoffmann, war dies dann auch eine Woche, nachdem unsere Umfrage fertiggestellt war, am 27. Mai 2025 erreicht und die Umfrage war für die Schüler:innen der Kantonsschule Baden frei zugänglich.
Ebenso verbreiteten wir die Umfrage selbst auf privaten Kommunikationskanälen mit unseren Freunden, und baten diese, sie ebenfalls an andere Kantischüler weiterzuschicken.

Nach vier Wochen, dem eigentlichen Ende unserer Erhebungszeit, hatten wir schlussendlich \textbf{84} Antworten eingesammelt, welches wir als eine gute repräsentive Stichprobe in unser Zielpublikum betrachten.
Diese sollten uns wertvolle Einblicke für unsere Arbeit liefern.

\subsection{Analyse}
\subsubsection{Vorgehensweise}
Nachdem die Erhebungszeit erfolgreich verlaufen war, mussten wir die Umfrage analysieren. 
Dies verlief hauptsächlich über Excel und Microsoft Forms selbst, wo wir die eingesammelten Daten grafisch darstellen konnten.
Dies half uns, konkrete Schlüsse aus unseren Fragestellungen zu ziehen und qualitative Vergleiche zu ziehen. 
So arbeiteten wir uns Schritt für Schritt durch die jeweiligen Daten und werteten diese aus.

Nachdem wir diese graphischen Vergleiche gezogen hatten, sammelten wir diese zu Erkenntnissen zum Lernen und für die Web-Applikation zusammen und achteten uns jeweils auf ob diese Ergebnisse unsere Web-Applikation validieren oder nicht. Schlussendlich formulierten daraus konkrete Empfehlungen, ähnlich wie bei der Interview-Analyse.
Diese konkreten Empfehlungen sollten uns tiefgründig über die Bedürfnisse unseres Zielpublikums informieren.

Die vollständige Analyse kann im Umfrage-Analyse Dokument im Anhang eingesehen werden.
\subsubsection{Ergebnisse}
Nun präsentieren wir die grundsätzlichen Ergebnisse unserer Umfrage, analysiert wie in der \hyperlink{Vorgehensweise}{Vorgehensweise} beschrieben.

\myparagraph{Generelle Informationen}
Insgesamt gab es, wie schon erwähnt, \textbf{84} Antworten (Vgl. Abbildung \ref{fig:graph-middleschool}). 
Davon kamen 76 aus dem Gymnasium, 4 aus der IMS und 4  aus der WMS. 
Aus diesem Grund liessen sich qualitative Vergleiche nur für das Gymnasium oder als Ganzes ziehen, aber nicht zwischen den Mittelschulen. 
Zu diesem Ende wurden die meisten Vergleiche zwischen den einzelnen Gymnasiums-Stufen geführt.
Die Klassenverteilung war ein wenig einheitlicher (Vgl. Abbildung \ref{fig:graph-class}), leider gab es aber keine Antworten aus der 4. Klasse, da zum Zeitpunkt der Umfrage die Maturaprüfungen schon grösstenteils vorbei waren und die Schüler:innen der 4. Klasse nicht mehr präsent waren.

\begin{figure}[!htp]
    \centering
    \includegraphics[width=0.75\textwidth]{img/graphs/Graph_AntwortenMittelschule.png}
    \caption[Pie-Chart der Antworten nach Mittelschule. Eigener Screenshot von KantiKoala, 9.11.25]{Antworten nach Mittelschule}
    \label{fig:graph-middleschool}
\end{figure}

\begin{figure}[!htp]
    \centering
    \includegraphics[width=0.75\textwidth]{img/graphs/Graph_AntwortenKlasse.png}
    \caption[Pie-Chart der Antworten nach Klasse. Eigener Screenshot von KantiKoala, 9.11.25]{Antworten nach Klasse}
    \label{fig:graph-class}
\end{figure}
\FloatBarrier

\myparagraph{Lernverhalten}
Für die folgenden Abbildungen gilt: Je heller, desto früher, und demnach grundsätzlich auch besser (Da wiederholtes Lernen zu einem längerfristigen / festeren Lernerfolg führt).
\begin{figure}[!htp]
    \centering
    \includegraphics[width=0.9\textwidth]{img/graphs/Graph_WieFruehLernenInsgesamt.png}
    \includegraphics[width=0.3\textwidth]{img/graphs/Graph_WieFruehLernen1Gym.png}
    \includegraphics[width=0.3\textwidth]{img/graphs/Graph_WieFruehLernen2Gym.png}
    \includegraphics[width=0.3\textwidth]{img/graphs/Graph_WieFruehLernen3Gym.png}
    \caption[Pie-Chart für wie früh mit Lernen angefangen wird (Insgesamt \& pro Stufe). Eigener Screenshot von KantiKoala, 9.11.25]{Antworten nach wie früh gelernt wird, alle Antworten und aufgebrochen in Gym. Stufe}
    \label{fig:graph-learningI}
\end{figure}

\FloatBarrier

Wie in Abbildung \ref{fig:graph-learningI} sichtbar, fängt die Mehrheit aller befragten Schüler:innen erst sehr spät, nämlich regelmässig nicht früher als max. 2 Tage vor der Prüfung, mit dem Lernen an.
Gewisse fangen sogar erst am Tag der Prüfung mit dem Lernen an.
Dies demonstrierte uns sehr klar, dass Verbesserungsbedarf in diesem Bereich nötig ist.
Dies sehen die Befragten auch ein, denn eines der häufigsten genannten Verbesserungsvorschläge war tatsächlich \enquote{Früher anfangen} (Vgl. Abbildung \ref{fig:graph-gründe1}).
\begin{figure}[!htp]
    \centering
    \includegraphics[width=0.9\textwidth]{img/graphs/img_Gruende1.png}
    \caption[Ein Cluster aus den häufigsten Vorschlägen, was sich für eine bessere Lernzufriedenheit änder müsste. Eigener Screenshot von KantiKoala, 9.11.25]{Die Häufigsten Antworten zur Frage \enquote{Was müsste sich ändern, damit Sie zufriedener sind?}}
    \label{fig:graph-gründe1}
\end{figure}

\FloatBarrier

\myparagraph{Stressmanagement}
Dieser Abschnitt validiert unsere Vermutungen zum Lernstress stark, nämlich dass Lernstress unter den Schüler:innen oft vorkommt.
Tatsächlich gaben rund \textbf{57\%} aller Schüler:innen (Vgl. Abbildung \ref{fig:graph-stressI}) an, dass sie oftmals Stress empfinden, und dieser Prozentsatz steigt in höheren Stufen und ist nie geringer als \textbf{50\%}.

\begin{figure}[!htp]
    \centering
    \includegraphics[width=0.9\textwidth]{img/graphs/Graph_SchuelerStressINS.png}
    \includegraphics[width=0.3\textwidth]{img/graphs/Graph_SchuelerStress1Gym.png}
    \includegraphics[width=0.3\textwidth]{img/graphs/Graph_SchuelerStress2Gym.png}
    \includegraphics[width=0.3\textwidth]{img/graphs/Graph_SchuelerStress3Gym.png}
    \caption[Pie-Chart für wie viele der Schüler oft Lernstress empfinden (Insgesamt \& pro Stufe). Eigener Screenshot von KantiKoala, 9.11.25]{Ja/Nein-Antworten zur Frage \enquote{Fühlen Schüler:innen sich oft gestresst?}, dargestellt pro Stufe und Insgesamt, in Prozent.}
    \label{fig:graph-stressI}
\end{figure}

\FloatBarrier

Auch war der am häufigste genannte Grund für Prüfungsstress laut der Umfrage (vgl. Abbildung \ref{fig:graph-stressII}) interner Druck, während äusserer Druck am wenigsten häufig vorkam.

\begin{figure}[!htp]
    \centering
    \includegraphics[width=0.9\textwidth]{img/graphs/Gruende_Stress.png}
    \caption[Resultate einer Likert-Frage über wie häufig gewisse Gründe wahrgenommen werden. Eigener Screenshot von KantiKoala, 9.11.25]{Wie häufig gewisse Gründe für Stress wahrgenommen werden. Hier gilt: je blauer, desto häufiger.}
    \label{fig:graph-stressII}
\end{figure}

\FloatBarrier

Als \enquote{Weitere Gründe} wurden auch Gründe wie beispielsweise die Matura genannt, welches für uns Sinn ergibt, da dies in unserem Umfeld als ein sehr wichtiger Aspekt für die Zukunft gesehen wird. 

\myparagraph{Pausenmanagement}
Für das Pausenmanagement fanden wir heraus, dass rund \textbf{71\%} aller Befragten regelmässig Lernpausen machen, was schonmal für uns gut aussah. 
Aber, diese Lernpausen werden laut der Umfrage oftmals nicht sinnvoll verbracht. 
So sind prominente Aktivitäten für während einer Lernpause, laut der Umfrage, auf Sozialien Medien (bspw. Instagram, TikTok oder ähnliches) aktiv zu sein, was laut unseren Interviews kontraproduktiv für die Lernqualität ist.
Manche, jedoch, verbringen ihre Pausen auch sinnvoll, indem sie oft an die Luft gehen, etwas Essen oder Sport treiben.

\myparagraph{Zeitmanagement}
Die Untersuchung zur Prokrastination in diesem Abschnitt stellte einer der wichtigsten Validationen für unsere Web-Applikation dar.
Wie es sich hier herausstellte, gaben sehr viele unserer Befragten an (Vgl. Abbildung \ref{fig:likert-prokrastination}), dass sie oft oder sogar immer prokrastinieren, und nur sehr wenige benutzen Hilfsmittel, um ihre Zeit zu planen.
Dies legt einen akuten Mangel dar, welcher durch unsere Lern-Applikation gefüllt werden kann. 

\begin{figure}[!htp]
    \centering
    \includegraphics[width=1\textwidth]{img/graphs/Likert-Prokrastination.png}
    \caption[Resultate einer Likert-Frage über wie oft prokrastiniert wird und . Eigener Screenshot von KantiKoala, 9.11.25]{Wie häufig prokrastiniert wird \& Hilfsmittel für die Zeitplanung verwendet werden. Hier gilt ebenfalls: je blauer, desto häufiger.}
    \label{fig:likert-prokrastination}
\end{figure}

\FloatBarrier

\myparagraph{Die Web-Applikation und Musik}
Unsere Fragen zur Musik waren extrem kontrovers. Bei beiden Teilen der Likert-Frage waren die Antworten sehr ausgeglichen oder wiesen eine sehr leichte Tendenz ins Negative auf.
Somit zeigte dies uns, dass die Musik kein besonders begehrtes Feature sein würde, vor allem wenn viele diese als ablenkend empfinden.

Das Konzept einer Web-Applikation selbst wurde aber sehr begrüsst, mit \enquote{Ja} als rund \textbf{77\%} aller Antworten.
Auch waren alle vorgeschlagenen Features sehr beliebt, mit der Agenda an der Spitze mit \textbf{55} Stimmen und die Notenorganisation am wenigsten mit \textbf{40} Stimmen.
Aber dennoch wurden fast alle Features von mehr als der Hälfte der Befragten gewünscht.

Leider gab es hier keine nützlichen Feature-Requests, aber wir bekamen insgesamt \textbf{35} seriöse Tipp-Vorschläge für unsere Web-Applikation, was für uns einen grossen Erfolg darstellt.

\myparagraph{Erkenntnisse}
Aus der Umfrage kamen hauptsächlich einige Erkenntnisse zur Web-Applikation heraus, und nur wenige zum Lernverhalten, welche hauptsächlich auch schon alle in den vorherigen Abschnitten aufgeführt wurden.

Wichtige Erkenntnisse für die Web-Applikation beinhalten unter anderem:
\begin{itemize}
    \item Prüfungsstress tritt in unserer Zielgruppe tatsächlich häufig auf und kommt am meisten von innen.
    \item Die Agenda ist indes das meistgewollte Feature für unsere Web-Applikation, aber alle unsere Vorschläge in der Umfrage sind populär.
    \item Wir konnten einige gute Tipps direkt von den Befragten gewinnen.
\end{itemize}

\myparagraph{Empfehlungen}
Somit konnten wir nun auch als letztens konkrete Empfehlungen formulieren. 
Diese bestanden zum grössten Teil aus den Vorschlägen für Tipps aus der Umfrage, aber auch Inhalte wie, dass ein Feature gegen Prokrastination, beispielsweise Lern-Erinnerungen, nützlich sein könnten und dass die Agenda unsere Priorität sein sollte.


Also hatten wir schlussendlich auch aus der Umfrage-Analyse, neben den Validationen für unsere Arbeit, auch ein paar konkrete Empfehlungen gewonnen.
\section{Fazit der Recherche}

\section{Reflexion}
% ------------------------------Programmieren------------------------------
\chapter{Methodik -- Programmieren der Web-Applikation}

\section[Erste Entscheidungen]{Erste Entscheidungen\texorpdfstring{\aifootnotemark}{}}
\aifootnotetext{04.11.2025}
Zu Beginn stand die grundsätzliche Plattformwahl im Zentrum: native Applikation (z.\,B. für Smartphones) oder webbasierte Lösung. Unter Berücksichtigung von Geräteunabhängigkeit, Verteil- und Updateaufwand, Entwicklungsressourcen sowie des verfügbaren Zeitrahmens erwies sich eine Web-Applikation als zweckmässig. Sie ist plattformagnostisch im Browser nutzbar, benötigt keine Installation und lässt sich zentral aktualisieren. Zudem reduziert eine einheitliche Codebasis den Implementierungs- und Wartungsaufwand gegenüber mehreren nativen Anwendungen für unterschiedliche Betriebssysteme.

Auf Basis dieser Entscheidung fiel die Wahl der Technologie auf Python mit dem Microframework Flask \parencite{flask_docs}. Ausschlaggebend waren vorhandene Vorkenntnisse. Als Entwicklungsumgebung wurde Visual Studio Code verwendet, da es durch integrierte Funktionen wie Code-Assistenz (z. B. Copilot) einen effizienten Entwicklungsprozess ermöglicht und schnelle Unterstützung bietet.

Für die kollaborative Arbeit kamen Git als Versionsverwaltung und GitHub als zentrales Remote-Repository zum Einsatz. Der Quellcode wurde dort gemeinsam versioniert und ausgetauscht; regelmässige Synchronisationen (Push/Pull) stellten einen konsistenten, aktuellen Projektstand sicher.

\subsection{Server- und Hosting-Entscheidung}
Für das Hosting der Produktivumgebung fiel die Wahl auf DigitalOcean. Ausschlaggebend waren: (1) Verfügbarkeit kostenloser Credits über das GitHub Student Developer Pack, (2) integrierte PostgreSQL-Datenbank-Hosting-Optionen, (3) Unterstützung für Gunicorn/WSGI-Deployment. Die Domain \texttt{kantikoala.app} wurde ebenfalls über das Student Pack mit kostenloser \texttt{.app}-TLD registriert.

\section[Anforderungen]{Anforderungen\texorpdfstring{\aifootnotemark}{}}
\aifootnotetext{04.11.2025}
Bevor wir mit dem Programmieren der Web-Applikation beginnen konnten, mussten wir uns zuerst über die Anforderungen an die Applikation klar werden. Da es sich um eine Web-Applikation handelt, welche den Schüler:innen der Kantonsschule Baden helfen soll, mussten wir uns überlegen, welche Funktionen die Applikation beinhalten sollte und wie diese umgesetzt werden könnten.

Die Anforderungen an die Kanti Koala Web-Applikation sind wie folgt:
\begin{itemize}
    \item \textbf{Home-Screen}: Von dem Home-Screen sollte man auf seinen Account und die Agenda zugreifen können. Zusätzlich sollte hier jeden Tag ein allgemeiner Tipp für die Kantonsschule angezeigt werden.
    \item \textbf{Account Management}: Die Nutzer:innen sollten sich registrieren, einloggen, ihr Passwort zurücksetzen und ihre Account-Einstellungen ändern können. Sie sollten die Möglichkeit haben, ihr Passwort zu ändern und allfälligerweise ihr Account zu löschen.
    \item \textbf{Agenda}: Die Nutzer:innen sollten ihren Stundenplan eintragen können, sowohl manuell wie auch durch den Import einer .ics-Datei. Ebenso sollte man neue Ereignisse eintragen können. Die Ereignisse sollten veränderbar sein. Die Farbe der Ereignisse sollten auch frei bestimmbar sein. Die Agenda sollte auch einen Lernzeitalgorithmus beinhalten, welcher automatisch Lernzeiten basierend auf den eingetragenen Ereignissen und den Prioritätseinstellungen der Nutzer:innen plant.
    \item \textbf{Notenverwaltung}: Die Nutzer:innen sollten ihre Noten für jedes Fach eintragen können. Die Noten sollten veränderbar und löschbar sein. Die Nutzer:innen sollten auch ihre Semester verwalten können, indem sie neue Semester hinzufügen, bestehende Semester bearbeiten und löschen können.
    \item \textbf{Lerntimer}: Die Nutzer:innen sollten einen Pomodoro-Timer verwenden können, um ihre Lernzeiten zu strukturieren. Der Timer sollte anpassbar sein, sodass die Nutzer:innen die Länge der Lern- und Pausenintervalle einstellen können.
    \item \textbf{UI}: Die Web-Applikation sollte ein ansprechendes UI haben, welches die Kernfunktionen (Agenda, Noten, Timer) ohne Schulung zugänglich macht.
\end{itemize}

\section[Systemarchitektur]{Systemarchitektur\texorpdfstring{\aifootnotemark}{}}
\aifootnotetext{04.11.2025}
Dieser Abschnitt beschreibt die technische Grundlage der Kanti Koala Web-Applikation, einschliesslich der Systemarchitektur, der Code-Struktur und der Deployment-Infrastruktur.

\subsection{Überblick und Framework-Wahl}
Die Kanti Koala App ist als monolithische Webanwendung konzipiert, die auf einem zentralen Backend-Server läuft. Das Kernstück der Anwendung ist das Python-Microframework Flask \parencite{flask_docs}. Es steuert das Routing (die Zuordnung von URLs zu Funktionen), verarbeitet HTTP-Anfragen (GET, POST, usw.) und rendert die HTML-Templates für den Benutzer.

\subsection{Wichtige Komponenten und Pakete}
\begin{itemize}
    \item \textbf{Flask-SQLAlchemy} \parencite{flask_sqlalchemy}: Dient als Object-Relational Mapper (ORM) für die Datenbank. Es ermöglicht die Definition von Datenbanktabellen als Python-Klassen (Models) und vereinfacht Datenbankabfragen.
    \item \textbf{Flask-Bcrypt} \parencite{flask_bcrypt_docs}: Wird für die Sicherheit der Benutzerpasswörter eingesetzt. Es hasht und verifiziert Passwörter mithilfe des bcrypt-Algorithmus.
    \item \textbf{Flask-Migrate} \parencite{flask_migrate}: Erleichtert Schema-Migrationen der Datenbank, wenn sich die Modelle (Tabellenstruktur) ändern.
    \item \textbf{Resend} \parencite{resend_docs}: Dient als E-Mail-API für den Versand von systemgenerierten E-Mails, insbesondere für die \enquote{Passwort vergessen}-Funktion.
    \item \textbf{icalendar} \parencite{icalendar_docs}: Eine Python-Bibliothek, die zum Parsen und Importieren von \texttt{.ics}-Kalenderdateien verwendet wird, um den Schulnetz-Stundenplan zu importieren.
    \item \textbf{itsdangerous} \parencite{itsdangerous_docs}: Wird verwendet, um sichere, zeitlich begrenzte Tokens zu generieren, die für die \enquote{Passwort zurücksetzen}-Links benötigt werden.
\end{itemize}

\subsection{Code-Struktur und Application Factory Pattern}
Um die Wartbarkeit und Skalierbarkeit der Anwendung zu verbessern, wurde die ursprüngliche Code-Struktur von einer einzigen \texttt{app.py}-Datei in ein modulares Python-Paket namens \texttt{kkoala} umstrukturiert. Dieser Ansatz folgt dem \enquote{Application Factory}-Pattern, einer bewährten Methode für Flask-Anwendungen \parencite{flask_structure_best_practices}.

\subsubsection{Application Factory (\texttt{kkoala/\_\_init\_\_.py})}
Das Herzstück des Pakets ist die \texttt{create\_app}-Funktion. Anstatt einer globalen App-Instanz wird die Anwendung durch diesen \enquote{Factory}-Aufruf erzeugt. Dies ermöglicht es, verschiedene Konfigurationen (z.B. für Entwicklung, Test oder Produktion) dynamisch zu laden und macht die Anwendung robuster. In dieser Datei werden auch die Flask-Erweiterungen initialisiert und die Blueprints registriert.

\subsubsection{Konfiguration (\texttt{kkoala/config.py})}
Diese Datei enthält Konfigurationsklassen (z.B. \texttt{DevConfig}, \texttt{ProdConfig}). Sie verwalten wichtige Einstellungen wie den \texttt{SECRET\_KEY}, die Datenbank-URL und API-Schlüssel. Die Konfiguration wird je nach Umgebungsvariable beim Start der App ausgewählt.

\subsubsection{Blueprints für Routen (\texttt{kkoala/routes/})}
Die Routen der Anwendung sind in \enquote{Blueprints} aufgeteilt, die eine Gruppierung von zusammengehörigen Endpunkten ermöglichen:
\begin{itemize}
    \item \textbf{\texttt{auth.py}}: Enthält alle Routen für die Benutzerauthentifizierung (Login, Registrierung, Passwort zurücksetzen).
    \item \textbf{\texttt{events.py}}: Verwaltet die API-Endpunkte für die Agenda, einschliesslich des Erstellens, Bearbeitens und Löschens von Kalendereinträgen sowie den Start des Lernalgorithmus.
    \item \textbf{\texttt{grades.py}}: Beinhaltet die API für das Notenmanagement.
    \item \textbf{\texttt{main.py}}: Definiert die Hauptrouten der Webseite, wie die Startseite.
    \item \textbf{\texttt{settings.py}}: Steuert die Einstellungsseite und die zugehörige Speicherlogik.
\end{itemize}

\subsubsection{Kernlogik und Hilfsfunktionen}
\begin{itemize}
    \item \textbf{\texttt{kkoala/algorithms.py}}: Enthält ausschliesslich die komplexe Logik des Lernzeitalgorithmus (LZA).
    \item \textbf{\texttt{kkoala/utils.py}}: Beinhaltet wiederverwendbare Hilfsfunktionen und Decorators:
    \begin{itemize}
        \item \textbf{\texttt{@login\_required}}: Prüft automatisch, ob ein Benutzer angemeldet ist; andernfalls Umleitung zur Login-Seite.
        \item \textbf{\texttt{@csrf\_protect}}: Schützt vor Cross-Site Request Forgery Angriffen.
    \end{itemize}
    \item \textbf{\texttt{kkoala/extensions.py}}: Initialisiert Flask-Erweiterungen, um zirkuläre Importfehler zu vermeiden.
\end{itemize}

\subsection{Deployment und WSGI-Schnittstelle}
Die Datei \texttt{wsgi.py} im Hauptverzeichnis ist der standardisierte Einstiegspunkt für den Webserver. Sie importiert die \texttt{create\_app}-Factory und erstellt das Flask-\texttt{application}-Objekt, das der WSGI (Web Server Gateway Interface) Spezifikation entspricht \parencite{chaitanya_srivastav_wsgi}.

Für den produktiven Einsatz verwenden wir Gunicorn (\enquote{Green Unicorn}), einen robusten WSGI-HTTP-Server. Während der eingebaute Entwicklungsserver von Flask für Tests ausreicht, ist er nicht für hohe Last ausgelegt. Gunicorn agiert als leistungsfähiger \enquote{Middleman} zwischen dem Internet und unserer Flask-Anwendung, verwaltet mehrere Worker-Prozesse und stellt so Leistung und Stabilität sicher \parencite{codesignal_gunicorn}.

\subsection{Frontend-Struktur}
Die Benutzeroberfläche wird dynamisch auf dem Server generiert und als fertige HTML-Seiten an den Browser gesendet.

\begin{itemize}
    \item \textbf{Templates (\texttt{kkoala/templates/})}: Enthalten alle HTML-Dateien. Flask verwendet die Template-Engine Jinja, um Python-Code direkt in HTML einzubetten (Schleifen, bedingte Blöcke, Variablenausgabe), was die Seiten dynamisch und personalisiert macht \parencite{jinja_templates, flask_templating}.
    \item \textbf{Statische Dateien (\texttt{kkoala/static/})}: Enthält CSS-Dateien für das Styling und Bilder (Logos, grafische Elemente), die vom Browser direkt geladen werden.
\end{itemize}

\section{Datenstruktur und Datenbankmodelle}

\subsection{Datenbankwahl und Konfiguration}
Die Datenstruktur ist in der Datei \texttt{models.py} durch SQLAlchemy-Modelle definiert. Für die lokale Entwicklung wird SQLite verwendet; für die Produktionsumgebung kommt PostgreSQL zum Einsatz, das besser für Mehrbenutzerbetrieb und hohe Last geeignet ist \parencite{astera_postgres_vs_sqlite, flask_database_tutorial}.

\subsection[Datenbankmodelle und Schema]{Datenbankmodelle und Schema\texorpdfstring{\aifootnotemark}{}}
\footnotetext{ChatGPT (Version GPT-5): \enquote{Describe the models from models.py in LaTeX in German, without using tables. Just use text. }, 04.11.2025. Antwort ganz übernommen.}
Die Datenbank besteht aus sieben Hauptmodellen, die die Nutzerdaten und die Planungslogik abbilden.

\myparagraph{User}
Dieses Modell speichert die Authentifizierungsdetails und dient als zentraler Ankerpunkt für alle anderen Daten des Nutzers.
\begin{description}
    \item[\textbf{id}] Eindeutige ID des Nutzers (Primary Key).
    \item[\textbf{username}] Der gewählte Benutzername (eindeutig, notwendig).
    \item[\textbf{password}] Das gehashte Passwort (notwendig).
    \item[\textbf{email}] Die E-Mail-Adresse des Nutzers (eindeutig, notwendig).
\end{description}

\myparagraph{Settings}
Speichert globale Einstellungen für den Lernalgorithmus, die dem \texttt{User} zugeordnet sind.
\begin{description}
    \item[\textbf{id}] Eindeutige ID (Primary Key).
    \item[\textbf{user\_id}] Fremdschlüssel zur \texttt{User}-Tabelle (notwendig).
    \item[\textbf{learn\_on\_saturday}] Boolesche Variable, ob am Samstag gelernt werden soll (Standard: False).
    \item[\textbf{learn\_on\_sunday}] Boolesche Variable, ob am Sonntag gelernt werden soll (Standard: False).
    \item[\textbf{preferred\_learning\_time}] Bevorzugte Startzeit für Lernblöcke (Standard: 18:00).
    \item[\textbf{study\_block\_color}] Hex-Code für die Farbe der Lernblöcke (Standard: \#0000FF).
\end{description}

\myparagraph{PrioritySetting}
Definiert die spezifischen Parameter für jede Prioritätsstufe des Lernalgorithmus.
\begin{description}
    \item[\textbf{id}] Eindeutige ID (Primary Key).
    \item[\textbf{settings\_id}] Fremdschlüssel zur \texttt{Settings}-Tabelle (notwendig).
    \item[\textbf{priority\_level}] Die Prioritätsstufe (Integer, notwendig).
    \item[\textbf{color}] Die dem Prioritätslevel zugeordnete Farbe (Hex-Code, notwendig).
    \item[\textbf{max\_hours\_per\_day}] Maximale Lernstunden pro Tag für diese Priorität.
    \item[\textbf{total\_hours\_to\_learn}] Die gesamte zu lernende Stundenanzahl für diese Priorität.
\end{description}

\myparagraph{Event}
Speichert Kalendereinträge des Nutzers sowie Metadaten für den Planungsalgorithmus.
\begin{description}
    \item[\textbf{id}] Eindeutige ID (Primary Key).
    \item[\textbf{user\_id}] Fremdschlüssel zur \texttt{User}-Tabelle (notwendig).
    \item[\textbf{title}] Titel des Ereignisses.
    \item[\textbf{start}] Startzeitpunkt im ISO-Format (notwendig).
    \item[\textbf{end}] Endzeitpunkt im ISO-Format (optional).
    \item[\textbf{color}] Farbe des Ereignisses.
    \item[\textbf{priority}] Prioritätsstufe (Integer).
    \item[\textbf{recurrence}] Wiederholungsregel des Ereignisses.
    \item[\textbf{recurrence\_id}] Eindeutige ID zur Gruppierung wiederkehrender Ereignisse.
    \item[\textbf{all\_day}] Boolesche Variable, ob das Ereignis ganztägig ist (Standard: False).
    \item[\textbf{locked}] Boolesche Variable für den Algorithmus; \texttt{True} bedeutet, das Ereignis ist fixiert (Standard: True).
    \item[\textbf{exam\_id}] ID des zugehörigen Examens, falls zutreffend.
\end{description}

\myparagraph{Semester, Subject und Grade}
Diese Modelle bilden die akademische Hierarchie ab.
\begin{description}
    \item[\textbf{Semester}] Speichert akademische Abschnitte. Enthält \textbf{user\_id} (Fremdschlüssel) und \textbf{name}.
    \item[\textbf{Subject}] Speichert Fächer innerhalb eines Semesters. Enthält \textbf{semester\_id} (Fremdschlüssel) und \textbf{name}.
    \item[\textbf{Grade}] Speichert Bewertungen für Fächer. Enthält \textbf{subject\_id} (Fremdschlüssel), \textbf{name}, \textbf{value}, \textbf{weight} und \textbf{counts}.
\end{description}

\subsection{Beziehungsstruktur}
Die Tabellen in der Datenbank sind durch Fremdschlüssel (Foreign Keys) miteinander verbunden, um die Beziehungen zwischen den verschiedenen Datenmodellen abzubilden. Beispielsweise verknüpft der Fremdschlüssel \texttt{user\_id} in der \texttt{Event}-Tabelle jedes Ereignis mit dem zugehörigen Nutzer. Dadurch wird sichergestellt, dass jeder Kalendertermin eindeutig einem Benutzerkonto zugeordnet ist. Ähnliche Verknüpfungen existieren auch zwischen \texttt{Settings} und \texttt{User}, \texttt{PrioritySetting} und \texttt{Settings}, \texttt{Semester} und \texttt{User}, \texttt{Subject} und \texttt{Semester} sowie \texttt{Grade} und \texttt{Subject}.

Die Abhängigkeiten und Kaskadenlöschungen (z.B. ein gelöschter \texttt{User} löscht alle seine \texttt{Events}, \texttt{Semesters} und \texttt{Settings}) sind über Fremdschlüsselverweise in allen untergeordneten Tabellen implementiert. Die zentralen Verbindungen sind:
\begin{itemize}
    \item \texttt{User} $\to$ \texttt{Settings} (1:1), \texttt{Events} (1:n), \texttt{Semester} (1:n)
    \item \texttt{Settings} $\to$ \texttt{PrioritySetting} (1:n)
    \item \texttt{Semester} $\to$ \texttt{Subject} (1:n)
    \item \texttt{Subject} $\to$ \texttt{Grade} (1:n)
\end{itemize}

\section{Kernfunktionen (Features)}

\subsection[Homescreen / Dashboard]{Homescreen / Dashboard\texorpdfstring{\aifootnotemark}{}}
\footnotetext{ChatGPT (Version GPT-5): \enquote{Korriegiere Grammatik und Rechtschreibfehler im folgenden Text. [...]. }, 09.11.2025. Antwort ganz übernommen.}
Der Homescreen (Dashboard) ist die zentrale Einstiegsseite nach dem Login. Er fasst die wichtigsten Informationen kompakt zusammen, um Nutzer:innen einen schnellen Überblick über ihren aktuellen Stand zu geben.

Wichtig: Der Homescreen ist auch für nicht angemeldete Besucher:innen verfügbar. In diesem öffentlichen Modus wird eine gekürzte Ansicht präsentiert, die prominente Aufrufe zum Anmelden oder Registrieren enthält. Der tägliche Tipp wird angezeigt, persönliche Daten wie Noten, Termine oder Prüfungen bleiben jedoch ausgeblendet.

\myparagraph{Aufbau} Das Dashboard ist in mehrere Kacheln (Cards) gegliedert, die folgende Informationen anzeigen:

\begin{itemize}
    \item \textbf{Notenübersicht:} Diese Kachel zeigt eine Zusammenfassung der schulischen Leistung des aktuellsten Semesters (aktueller Schnitt, Pluspunkte sowie bestes und schwächstes Fach). Sind noch keine Noten eingetragen, erscheint ein Hinweis mit Aufforderung zur Eingabe.
    \item \textbf{Heutige Termine:} Listet alle für den aktuellen Tag im Kalender eingetragenen Ereignisse mit Titel und Uhrzeit auf.
    \item \textbf{Nächste Prüfungen:} Zeigt die anstehenden Prüfungen der nächsten 21 Tage. Findet eine Prüfung innerhalb der nächsten sieben Tage statt, wird sie hervorgehoben (rot); spätere Prüfungen werden orange markiert.
    \item \textbf{Tipp des Tages:} Ein Bereich mit täglich wechselnden, kurzen Hinweisen — dieser Bereich ist sowohl für eingeloggte als auch für nicht eingeloggte Nutzer:innen sichtbar. Die Funktion wird weiter unten ausführlicher beschrieben.
    \item \textbf{Hilfe-Hinweis:} Eine Kachel, die Nutzer:innen auf die Hilfe-Seite (/hilfe) aufmerksam macht, um den Einstieg zu erleichtern.
\end{itemize}

\myparagraph{Tipp des Tages}
Eine Kernanforderung der App ist die tägliche Bereitstellung eines neuen Tipps auf der Startseite, etwa zu schulbezogenen oder allgemeinen Lernthemen. Die einfachste Implementierung hierfür ist eine einfache Modulo-Rechnung:
\begin{equation*}
\text{Tipp des Tages (Index)} = (\text{Tag des Jahres}) \bmod (\text{Anzahl der Tipps})
\end{equation*}
So wird an jedem Tag genau ein Tipp angezeigt und über das Jahr hinweg zyklisch alle Tipps durchlaufen.

Der Titel dieses Features steht als englischer UI-Anker (\enquote{Tip of the Day}) in der Oberfläche, weil der Ausdruck als prägnanter UI-Anker wiedererkennbar ist; der eigentliche Inhalt (der Tipp) bleibt jedoch vollständig auf Deutsch, um Verständlichkeit und lokalen Bezug sicherzustellen.


\begin{figure}[!htp]     
    \centering     
    \begin{tabular}{c c}         
        \includegraphics[width=0.45\textwidth]{img/lightmode-home.png} &
        \includegraphics[width=0.45\textwidth]{img/darkmode-home.png} \\
        (a) Homescreen -- Light Mode & (b) Homescreen -- Dark Mode     
    \end{tabular}
    \caption[Homescreen für angemeldete Nutzer:innen in Light und Dark Mode. Eigene Screenshots von KantiKoala, 09.11.2025.]{Homescreen / Dashboard in Light (links) und Dark Mode (rechts). Die Darstellung zeigt die Kacheln für Notenübersicht, heutige Termine, nächste Prüfungen und den \enquote{Tip of the Day}.}
    \label{fig:homescreen_screens} 
\end{figure}


\begin{figure}[!htp]     
    \centering     
    \includegraphics[width=0.6\textwidth]{img/homescreen-loggedout.png} 
    \caption[Homescreen für nicht angemeldete Nutzer:innen im Dark Mode. Eigener Screenshot von KantiKoala, 09.11.2025.]{Homescreen für nicht angemeldete Nutzer:innen im Dark Mode.}
    \label{fig:homescreen_loggedout}
\end{figure}

\FloatBarrier

\subsection[Authentifizierung]{Authentifizierung\texorpdfstring{\aifootnotemark}{}}
\aifootnotebasis{04.11.2025}
Um eine App mit verschiedenen Nutzern zu haben, brauchen wir ein gutes Authentifizierungssystem. Das bedeutet, dass es eine Anmelde- und Registrierungsfunktion sowie eine Option zum Vergessen des Passworts, eine Option zum Ändern des Passworts und schliesslich auch eine Option zum Löschen des Kontos geben muss.

Natürlich können wir ein Passwort nicht im Klartext speichern, denn das wäre ein Sicherheitsrisiko und ein ethisches Risiko, weil wir als Entwickler dann die Passwörter der einzelnen Konten einsehen können. Die einfachste Lösung für dieses Problem besteht darin, das Kennwort zu hashen. Unter Passwort-Hashing versteht man die algorithmische Umwandlung eines Passworts in Chiffretext oder eine unumkehrbar verschleierte Version seiner selbst \parencite{password_hashing}. Ein anderes wichtiges Konzept ist das Salting. Salting ist die Praxis, zufällige Daten (ein \enquote{Salt}) zu einem Passwort hinzuzufügen, bevor es gehasht wird. Dies verhindert Angriffe mit vorgefertigten Tabellen (Rainbow Tables), da das gleiche Passwort mit unterschiedlichen Salts zu unterschiedlichen Hashes führt \parencite{password_salting_rainbow_tables}. Glücklicherweise kümmert sich das Flask-Bcrypt-Modul um all diese Dinge für uns, sodass wir uns keine Sorgen machen müssen, wie wir das Passwort hashen und salten \parencite{flask_bcrypt_docs}.

Sobald man sich anmeldet oder registriert, wird man auf die Startseite der Website weitergeleitet.

Sehr wichtig bei jedem Anmeldesystem ist natürlich eine Option das Passwort zurückzusetzen wenn man es vergisst. Um so ein System zu haben, ist es wichtig, dass man den Link, um das Passwort zurückzusetzen, nur einmal verwenden kann. Um dies zu erreichen, haben wir den Token, welches gebraucht wird, um zu überprüfen, dass das Passwort für den richtigen User zurückgesetzt wird, mit dem Hash vom alten Passworts generiert. Wir sind dank \textcite{password_reset} auf diese Idee gekommen. Das Prinzip funktioniert, da das Passwort sich ändern wird, und somit kann man den gleichen Token nicht wieder verwenden. Zudem brauchen wir, um die E-Mail zu verschicken, eine API, damit wir sie mit unserer eigenen Domaine verschicken können. Wir haben uns für die API von Resend entschieden, da sie eine kostenlose Stufe hat, die für unser Projekt ausreicht.

Im Falle, dass ein Nutzer zum Beispiel mit einer E-Mail, die schon gebraucht wird, sich registrieren will, oder mit einem falschen Passwort sich anmelden will, bekommt der Nutzer eine Fehlermeldung angezeigt, die ihm sagt, was falsch gelaufen ist, mithilfe von Flash-Nachrichten, welche eine Funktion von Flask ist \parencite{realpython_flask_flashes}.

\begin{figure}[!htp]
    \centering
    \includegraphics[width=0.6\textwidth]{img/login-screenshot.png}
    \caption[Screenshot des Anmeldeprozesses. Eigener Screenshot von Kanti Koala, 08.11.2025.]{Screenshot des Anmeldeprozesses}
    \label{fig:auth_flow}
\end{figure}

\subsection[Agenda]{Agenda\texorpdfstring{\aifootnotemark}{}}
\aifootnotebasis{04.11.2025}
Die Agenda ist eine zentrale Kernfunktion der Anwendung. Sie sollte die Operationen Erstellen, Bearbeiten und Löschen von Terminen mit minimalem Aufwand ermöglichen.

Jedes Ereignis umfasst die Attribute Titel, Start- und Endzeit, eine optionale Wiederholungsregel, eine Farbe sowie eine Priorität, die für den Lernzeitalgorithmus relevant ist. Zusätzlich kann ein Ereignis als ganztägig gekennzeichnet werden. Die Zuordnung zum jeweiligen Konto erfolgt über die aktuell authentifizierte Sitzung; die Benutzer-ID wird beim Anlegen eines Ereignisses automatisch hinterlegt.

Für die Darstellung setzen wir die JavaScript-Bibliothek FullCalendar ein \parencite{full_calendar}. Sie ist etabliert, funktionsreich und gut dokumentiert und ermöglicht unterschiedliche Ansichten (z.\,B. Monat, Woche, Liste), Drag-and-Drop-Anpassungen sowie eine direkte Synchronisation mit dem Backend über JSON-Endpunkte.

Die Agenda unterstützt zudem den Import des individuellen Stundenplans aus \texttt{schulnetz}, der von der Kantonsschule zur Anzeige von Stundenplänen genutzt wird. Da \texttt{schulnetz} Kalenderdaten im \texttt{.ics}-Format exportiert, kann die Datei zunächst dort exportiert und anschliessend in unsere Anwendung importiert werden. Dies reduziert manuellen Erfassungsaufwand.

\subsubsection{Farbkonzept für Ereignisse}
Die Farbgebung in der Agenda folgt einem durchdachten System zur visuellen Unterscheidung verschiedener Ereignistypen (vgl. \texttt{kkoala/consts.py}, \texttt{kkoala/routes/events.py}, \texttt{kkoala/templates/settings.html}):

\myparagraph{Importierte Ereignisse (Stundenplan)}
Beim Import von \texttt{.ics}-Dateien werden alle Ereignisse automatisch mit der Standardfarbe \texttt{\#6C757D} (mittleres Grau) eingefärbt. Diese Wahl basiert auf mehreren Überlegungen:
\begin{itemize}
    \item \textbf{Visuelle Hierarchie}: Grau ist neutral und tritt gegenüber den farbcodierten Prioritätsstufen (rot, orange, grün) und Lernblöcken (blau) zurück, sodass wichtigere Ereignisse visuell dominieren.
    \item \textbf{Lesbarkeit}: \texttt{\#6C757D} bietet ausreichenden Kontrast zu weissen Hintergründen, ohne visuell dominant zu wirken.
\end{itemize}

Diese Standardfarbe kann in den Einstellungen global angepasst werden, falls Nutzer:innen persönliche Präferenzen haben. Alle bereits importierten Ereignisse übernehmen dann die neue Farbe, was eine konsistente visuelle Darstellung des gesamten Stundenplans gewährleistet.

\myparagraph{Prüfungsereignisse nach Prioritätsstufen}
Prüfungen werden basierend auf ihrer Prioritätsstufe automatisch eingefärbt, um die Dringlichkeit visuell zu kommunizieren (vgl. \texttt{kkoala/consts.py}). Die Farbwahl folgt einem Ampel-System mit abgestufter Intensität:

\begin{itemize}
    \item \textbf{Priorität 1 (Höchste Dringlichkeit): \texttt{\#770000} -- Dunkles Rot}
    \begin{itemize}
        \item Rot wird im Ampel-System für \enquote{Stopp} verwendet und signalisiert hohe Dringlichkeit.
        \item Das dunkle Rot \texttt{\#770000} ist weniger intensiv als reines Rot (\texttt{\#FF0000}), bleibt aber gut sichtbar.
    \end{itemize}
    
    \item \textbf{Priorität 2 (Mittlere Dringlichkeit): \texttt{\#ca8300} -- Orange}
    \begin{itemize}
        \item Orange liegt im Ampel-System zwischen Rot und Grün und signalisiert mittlere Dringlichkeit.
        \item Bildet eine Abstufung zwischen Priorität 1 (Rot) und Priorität 3 (Grün).
    \end{itemize}
    
    \item \textbf{Priorität 3 (Niedrigste Dringlichkeit): \texttt{\#097200} -- Dunkles Grün}
    \begin{itemize}
        \item Grün wird im Ampel-System für \enquote{Freigabe} verwendet und signalisiert niedrige Dringlichkeit.
        \item Das dunkle Grün \texttt{\#097200} bietet ausreichenden Kontrast zum weissen Hintergrund.
    \end{itemize}
\end{itemize}

Die Farbwahl orientiert sich am Ampel-System (Rot → Orange → Grün), das aus dem Verkehrswesen bekannt ist. Die Farbtöne sind abgedunkelt, um eine gleichmässige visuelle Darstellung zu gewährleisten. Alle Prioritätsfarben können in den Einstellungen angepasst werden.

\myparagraph{Algorithmisch generierte Lernblöcke}
Die vom Lernzeitalgorithmus erzeugten Lernblöcke erhalten standardmässig die Farbe \texttt{\#0000FF} (reines Blau). Diese Entscheidung wurde aus folgenden Gründen getroffen:
\begin{itemize}
    \item Blau liegt ausserhalb des Ampel-Farbspektrums (Rot-Orange-Grün) und der Stundenplanfarbe (Grau), wodurch Lernblöcke klar erkennbar sind.
    \item Reines Blau bietet hohen Kontrast zum weissen Hintergrund.
\end{itemize}

Diese Standardfarbe kann in den Einstellungen angepasst werden, falls Nutzer:innen eine andere Farbe bevorzugen (vgl. \texttt{kkoala/templates/settings.html}).

\subsubsection{Import und Export}
Wie oben beschrieben, kann der Stundenplan aus \texttt{schulnetz} im \texttt{.ics}-Format importiert werden. Zusätzlich besteht die Möglichkeit, die gesamte Agenda als \texttt{.ics}-Datei zu exportieren, um sie in anderen Kalenderanwendungen zu nutzen. Wenn man den Kalendar aus unserer Applikation exportiert und dann auch wieder in unserer Applikation importiert, bleiben Priorität und Farbe erhalten.


\begin{figure}
    \centering
    \includegraphics[width=\linewidth]{img/agenda.png}
    \caption[Beispiel einer Agenda mit Lernblöcken der LZA. Eigener Screenshot von Kanti Koala, 31.10.2025.]{Beispiel einer Agenda mit Lernblöcken der LZA}
    \label{fig:placeholder}
\end{figure}

\subsection[Der Lernzeitalgorithmus]{Der Lernzeitalgorithmus\texorpdfstring{\aifootnotemark}{}}
\footnotetext{ChatGPT (Version GPT-5): \enquote{Korriegiere Grammatik und Rechtschreibfehler im folgenden Text. [...]. }, 04.11.2025. Antwort ganz übernommen.}
Der Lernzeitalgorithmus (LZA) ist der Kern unserer Web-App. Er automatisiert die Planung der notwendigen Lernzeiten für die anstehenden Prüfungen eines Nutzers.
Wir bezeichnen unseren Mechanismus als Algorithmus, da er die formalen Kriterien eines Algorithmus erfüllt: Jeder Planungsschritt ist ausführbar (existierende Funktionen), deterministisch und determiniert (gleiche Eingabedaten führen stets zur gleichen Priorisierung und Planung). Zudem ist die Anzahl der zur Erstellung des Lernplans notwendigen Schritte endlich (Finitheit), wodurch der Mechanismus garantiert terminiert und eine strukturierte Ausgabe (den Lernplan) basierend auf den Eingabedaten (Benutzereinstellungen und Prüfungstermine) liefert \parencite{studyflix_algorithmus}.

\subsubsection{Eingabeparameter und Planungsziel}
Der Lernzeitalgorithmus (LZA) verwendet globale Benutzereinstellungen sowie prüfungsspezifische Prioritätseinstellungen als Eingabeparameter, um eine regelbasierte Lernplanung zu ermöglichen.

Das zentrale Planungsziel des LZA ist es, die definierten totalen Lernstunden für jede Prüfung innerhalb des gültigen Lernfensters zu erreichen, während das tägliche Maximum und alle bestehenden Kalenderkonflikte des Nutzers strikt eingehalten werden.

Wir haben die Eingabeparameter so gewählt, weil wir sie so aus der Recherche als wichtig erachteten, um eine gute Lernplanung zu ermöglichen. 

\myparagraph{Globale Parameter}
Diese Einstellungen gelten für den gesamten Planungszeitraum:
\begin{itemize}
    \item \textbf{Lernen am Samstag}: Definiert, ob der Algorithmus Lernblöcke an Samstagen planen darf.
    \item \textbf{Lernen am Sonntag}: Definiert, ob der Algorithmus Lernblöcke an Sonntagen planen darf.
    \item \textbf{Bevorzugte Lernzeit}: Die bevorzugte Uhrzeit am Tag, zu der die Platzierung von Lernblöcken primär angestrebt wird.
\end{itemize}

\myparagraph{Prüfungsspezifische Parameter (Pro Prioritätstufe)}
Diese Werte werden basierend auf der Priorität jeder Prüfung zugewiesen:
\begin{itemize}
    \item \textbf{Tägliches Maximum}: Die maximale Stundenzahl, die pro Tag für Prüfungen dieser Priorität geplant werden darf.
    \item \textbf{Total Lernstunden}: Die gesamte Anzahl an Lernstunden, die für Prüfungen dieser Priorität absolviert werden muss.
\end{itemize}

\subsubsection{Ablauf und Planungsstrategie}
Der Algorithmus arbeitet iterativ und bearbeitet alle als Prüfung markierten Ereignisse in aufsteigender Reihenfolge ihrer Priorität. Eine niedrigere Prioritätsnummer kennzeichnet dabei eine höhere Wichtigkeit.

\textbf{Hinweis zum Umgang mit fehlenden Endzeiten:} 
Falls ein Ereignis keine Endzeit besitzt, behandelt der Algorithmus dieses Ereignis als sogenanntes \emph{Punkt-Ereignis}, d.\,h. das Start- und Endzeitpunkt sind identisch. Dies ist insbesondere relevant, da importierte Kalenderdaten manchmal keine Endzeit angeben. Eine Korrektur dieses Verhaltens bereits beim Import könnte zu Darstellungsproblemen in der Kalenderansicht führen. Daher wurde entschieden, diese Anpassung erst im Algorithmus selbst vorzunehmen, um sowohl die Integrität der Planung als auch die Kompatibilität mit der Kalenderdarstellung zu gewährleisten.

\begin{enumerate}
    \item \textbf{Zyklische Neuberechnung der Anforderungen (Recycling)}:
    \begin{itemize}
        \item \textbf{Flexibilitätsbereinigung}: Alle vom System selbst geplanten, aber nicht gesperrten Lernblöcke für die aktuelle Prüfung werden gelöscht. Dies ermöglicht eine Neuplanung, falls sich die Rahmenbedingungen geändert haben.
        \item \textbf{Soll-Stunden-Ermittlung}: Die noch zu erbringende Lernzeit wird neu berechnet unter Berücksichtigung bereits absolvierter oder manuell gesperrter Stunden.
    \end{itemize}
    \item \textbf{Rückwärts-Iterative Planung}:
    \begin{itemize}
        \item Die Planungsstrategie beginnt beim Prüfungstermin und arbeitet sich tageweise, jedoch maximal drei Wochen, bis zum aktuellen Datum vor. Dies stellt sicher, dass Lernblöcke mit höchster Dringlichkeit (nächste zur Prüfung) zuerst belegt werden.
        \item An jedem Tag wird die maximale Lernzeit für diese spezifische Prüfung ermittelt, um das tägliche Zeitlimit einzuhalten.
    \end{itemize}
    \item \textbf{Platzierung und strikte Konfliktvermeidung}:
    \begin{itemize}
        \item \textbf{Bevorzugter Slot}: Primär wird versucht, einen Lernblock in der vom Nutzer festgelegten bevorzugten Lernzeit zu platzieren.
        \item \textbf{Konfliktprüfung}: Die Verfügbarkeit wird gegen alle Kalendereinträge geprüft. Ein 30-minütiger Puffer vor und nach jedem Ereignis verhindert zeitliche Überlappungen.
        \item \textbf{Alternative Slots}: Falls die bevorzugte Zeit belegt ist, sucht eine dedizierte Funktion den grössten verfügbaren, konfliktfreien Zeitabschnitt.
        \item \textbf{Echtzeit-Aktualisierung}: Nach erfolgreicher Generierung wird der Lernblock sofort zur Liste der aktuellen Ereignisse hinzugefügt, um nachfolgende Überlappungen auszuschliessen.
    \end{itemize}
             \item \textbf{Ergebnisrückgabe und Zusammenfassung}:
    \begin{itemize}
        \item Der Algorithmus gibt eine detaillierte Zusammenfassung zurück: Gesamtzahl hinzugefügter Lernblöcke, geplante Gesamtstunden und Planungsstatus pro Prüfung.
    \end{itemize}
\end{enumerate}

\subsection{Notenverwaltung}
In der Kantonsschule muss man immer wieder Prüfungen schreiben. Die Noten, die man erhält, sind dann wichtig für die Promotion in die nächste Stufe. Deswegen haben wir ein Feature, in dem man seine Noten pro Semester speichern kann. Jedes Semester hat schon die jeweiligen Fächer, die man dann in diesem Semester haben würde, geladen. Man kann natürlich immer noch Fächer löschen und hinzufügen. Man kann mit diesem Feature dann seine Durchschnitte pro Fach und Semester sehen. Ebenfalls kann man mit dem Notenrechner sehen, welche Note man in einem Fach brauchen würde, um einen bestimmten Schnitt in diesem Fach zu haben. Die Idee von diesem Feature stammt aus der App \enquote{Pluspoints} \parencite{pluspoints_app}. Das Feature, das uns dort fehlte, war die automatische Fächeraddition pro Semester, welches wir in unserer App implementiert haben. 

Da die App an Kanti-Schüler:innen gerichtet ist, kann man maximal nur acht Semester hinzufügen, da wir nur acht Semester in der Kantonsschule haben. Jedes neue Semester wird in der Anzeige oben hinzugefügt, damit man das neuste immer als erstes sieht.

\begin{figure}[!htp]
    \centering
    \includegraphics[width=\linewidth]{img/notenorg-screenshot.png}
    \caption[Screenshot der Notenverwaltungs-Seite. Eigener Screenshot von Kanti Koala, 08.11.2025.]{Screenshot der Notenverwaltungs-Seite}
    \label{fig:notenverwaltung_page}
\end{figure}

\FloatBarrier

\subsection{Lerntimer}
Ein weiteres wichtiges Feature unserer App ist der Lerntimer. Dieser Timer basiert auf der Pomodoro-Technik, welche im Recherche Teil dieses Berichts erklärt wurde. Mit der Recherche, die wir führten, fanden wir es wichtig, einen solchen Lerntimer zu implementieren, da es eine sehr effektive Lerntechnik ist. Der Timer hat die Standard-Einstellungen von 25 Minuten Lernen und 5 Minuten Pause, welche man aber auch ändern kann, falls man das möchte.

\begin{figure}[!htp]
    \centering
    \includegraphics[width=\linewidth]{img/lerntimer-screenshot.png}
    \caption[Screenshot der Lerntimer-Seite. Eigener Screenshot von Kanti Koala, 08.11.2025.]{Screenshot der Lerntimer-Seite}
    \label{fig:lerntimer_page}
\end{figure}

\FloatBarrier

\subsection{Lerntipps}
Ein weiteres Feature unserer App sind die Lerntipps. Diese sind in verschiedene Kategorien aufgeteilt, u. a. Zeitmanagement, allgemeine Tipps der Kanti Baden, Stressmanagement und Lernmethoden. In jeder Kategorie gibt es verschiedene Tipps, welche wir aus unserer Recherche und den Interviews gesammelt haben. Diese Tipps sollen den Nutzer:innen helfen, ihr Lernverhalten zu verbessern.
Beim Design für dieses Feature haben wir uns entschieden, dass die Bullet-Points der Tipps ein kleines Koala-Symbol sein sollen, um das Thema der App widerzuspiegeln. Der Koala wurde von uns selber entworfen.
Wir haben auch ein Scroll-To-Top Button implementiert, da wir von einer Rückmeldung von den Usability Tests die Rückmeldung bekamen, dass es ein gewünschtes Feature sei, um schnell wieder nach oben zu gelangen.

\begin{figure}[!htp]
    \centering
    \includegraphics[width=0.2\linewidth]{img/koala-lerntipps-cropped.png}
    \caption[Koala Bullet Point für Lerntipps. Eigene Darstellung, 06.11.2025.]{Koala Bullet Point für Lerntipps}
    \label{fig:koala_bullet_point}
\end{figure}

% Screenshot of the lerntipps page
\begin{figure}[!htp]
    \centering
    \includegraphics[width=\linewidth]{img/lerntipps-screenshot.png}
    \caption[Screenshot der Lerntipps-Seite. Eigener Screenshot von Kanti Koala, 08.11.2025.]{Screenshot der Lerntipps-Seite}
    \label{fig:lerntipps_page}
\end{figure}

\FloatBarrier

\subsection{Einstellungen}
In den Einstellungen kann der Nutzer verschiedene globale Einstellungen für die App vornehmen, wie zum Beispiel das Farbschema der App (hell oder dunkel), die bevorzugte Lernzeit, ob am Wochenende gelernt werden soll und die Farben der Prioritätsstufen. Diese Einstellungen werden in der Datenbank gespeichert und beim Laden der App abgerufen, um eine personalisierte Erfahrung zu bieten. Zusätzlich kann man hier auch sein Konto löschen und sein Passwort ändern.

\begin{figure}[!htp]
    \centering
    \includegraphics[width=\linewidth]{img/einstellungen-screenshot.png}
    \caption[Screenshot der Einstellungen-Seite. Eigener Screenshot von Kanti Koala, 08.11.2025.]{Screenshot der Einstellungen-Seite}
    \label{fig:settings_page}
\end{figure}

\FloatBarrier

\subsection[Über uns-Seite]{Über uns-Seite\texorpdfstring{\aifootnotemark}{}}
\footnotetext{ChatGPT (Version GPT-5 mini): \enquote{Korriegiere Grammatik und Rechtschreibfehler im folgenden Text. [...]. }, 09.11.2025. Antwort ganz übernommen.}

Auf der \enquote{Über uns}-Seite stellen wir das Team hinter KantiKoala vor. Wir geben einen Einblick in unsere Motivation, die App zu entwickeln, und erläutern die Ziele, die wir mit KantiKoala verfolgen. Außerdem erklären wir, worin sich die KantiKoala-Web-App von anderen Lern-Apps unterscheidet. Zudem bieten wir Kontaktinformationen an, damit Nutzer:innen uns bei Fragen oder Feedback erreichen können.

Als kleines \enquote{Easter Egg} haben wir auf der Teamseite außerdem die Kanti-Katze als Mitgründer hinzugefügt, um zu zeigen, dass die App von Schüler:innen entwickelt wurde.

\begin{figure}[!htp]
    \centering
    \includegraphics[width=\linewidth]{img/aboutus-easteregg.png}
    \caption[Screenshot des Easter-Eggs auf der Über uns-Seite. Eigener Screenshot von Kanti Koala, 09.11.2025.]{Screenshot des Easter-Eggs auf der Über uns-Seite}
    \label{fig:about_us_page}
\end{figure}

\FloatBarrier

\subsection[Hilfe-Seite]{Hilfe-Seite\texorpdfstring{\aifootnotemark}{}}
\footnotetext{ChatGPT (Version GPT-5 mini): \enquote{Korriegiere Grammatik und Rechtschreibfehler im folgenden Text. [...]. }, 09.11.2025. Antwort ganz übernommen.}
Aus den Usability-Tests erhielten wir die Rückmeldung, eine Anleitung für die Nutzer:innen zu erstellen, damit klar wird, welche Funktionen die App bietet. Deshalb haben wir die Hilfeseite angelegt, die eine vollständige Anleitung zur Nutzung der Anwendung enthält. Sie erklärt alle Features, bietet einen Schnellstart und Best Practices zur optimalen Nutzung der App. 

\begin{figure}[!htp]
    \centering
    \includegraphics[width=\linewidth]{img/helppage.png}
    \caption[Screenshot der Hilfe-Seite. Eigener Screenshot von Kanti Koala, 09.11.2025.]{Screenshot der Hilfe-Seite}
    \label{fig:help_page}
\end{figure}

\FloatBarrier

\section[Sicherheitskonzept]{Sicherheitskonzept\texorpdfstring{\aifootnotemark}{}}
\footnotetext{ChatGPT (Version GPT-5): \enquote{Korriegiere Grammatik und Rechtschreibfehler im folgenden Text. [...]. }, 04.11.2025. Antwort ganz übernommen.}
Neben der reinen Authentifizierung wurden weitere grundlegende Sicherheitsmassnahmen implementiert, um die Daten der Nutzer und die Integrität der Anwendung zu schützen.

\subsection[Datenspeicherung und Passwort-Sicherheit]{Datenspeicherung und Passwort-Sicherheit\texorpdfstring{\aifootnotemark}{}}
\footnotetext{ChatGPT (Version GPT-5): \enquote{Korriegiere Grammatik und Rechtschreibfehler im folgenden Text. [...]. }, 04.11.2025. Antwort ganz übernommen.}
Die Sicherheit der Benutzerdaten hat höchste Priorität. Wie im Abschnitt zur Authentifizierung beschrieben, werden Passwörter niemals im Klartext gespeichert. Stattdessen wird die Flask-Bcrypt-Bibliothek verwendet, um von jedem Passwort einen kryptografischen Hash zu erzeugen. Beim Login-Vorgang wird das eingegebene Passwort ebenfalls gehasht und dieser Hash wird mit dem in der Datenbank gespeicherten Hash verglichen. Da dieser Prozess unumkehrbar ist, kann selbst bei einem direkten Zugriff auf die Datenbank das ursprüngliche Passwort nicht wiederhergestellt werden.

\subsection[Transportverschlüsselung (HTTPS)]{Transportverschlüsselung (HTTPS)\texorpdfstring{\aifootnotemark}{}}
\footnotetext{ChatGPT (Version GPT-5): \enquote{Korriegiere Grammatik und Rechtschreibfehler im folgenden Text. [...]. }, 04.11.2025. Antwort ganz übernommen.}
Die gesamte Kommunikation zwischen dem Browser des Nutzers und unserem Server wird durch das HTTPS-Protokoll verschlüsselt. Dies wird durch ein SSL/TLS-Zertifikat realisiert, das auf unserem Server bei DigitalOcean installiert ist. Die Verschlüsselung stellt sicher, dass alle übertragenen Daten, von Login-Informationen über Kalendereinträge bis hin zu Noten, vor dem Abhören durch Dritte geschützt sind. Ein Angreifer in einem öffentlichen WLAN könnte beispielsweise die Daten nicht mitlesen. Der Browser zeigt dies durch ein Schlosssymbol in der Adressleiste an und stellt so eine verschlüsselte Verbindung zur Domain \texttt{kantikoala.app} sicher \parencite{cloudflare_https}.

\subsection[CSRF-Schutz]{CSRF-Schutz\texorpdfstring{\aifootnotemark}{}}
\footnotetext{ChatGPT (Version GPT-5): \enquote{Korriegiere Grammatik und Rechtschreibfehler im folgenden Text. [...]. }, 04.11.2025. Antwort ganz übernommen.}
Neben der reinen Authentifizierung ist es entscheidend, die Aktionen eines angemeldeten Benutzers abzusichern. Eine häufige Schwachstelle in Webanwendungen ist die Cross-Site Request Forgery (CSRF) \parencite{rapid7_csrf}. Bei einem CSRF-Angriff bringt ein Angreifer den Browser eines authentifizierten Benutzers dazu, eine unerwünschte Aktion in einer Webanwendung auszuführen, bei der der Benutzer gerade angemeldet ist. Dies geschieht, ohne dass der Benutzer es merkt. So könnte ein Angreifer beispielsweise einen Benutzer dazu verleiten, auf einen bösartigen Link zu klicken, der im Hintergrund unbemerkt das Passwort des Benutzers ändert oder sein Konto löscht \parencite{TestDriven_CSRF}.

Um dies zu verhindern, haben wir das \enquote{Synchronizer Token Pattern} implementiert, eine von \textcite{OWASP_CSRF} empfohlene Methode. Das Prinzip ist einfach, aber sehr wirksam:
\begin{enumerate}
    \item Für jede Benutzersitzung wird ein einzigartiges, geheimes und unvorhersehbares Token generiert und auf dem Server gespeichert.
    \item Dieses Token wird in alle Formulare, die eine Zustandsänderung bewirken (z.B. das Ändern von Einstellungen oder das Löschen eines Kontos), als verstecktes Feld eingebettet.
    \item Wenn der Benutzer das Formular abschickt, wird das Token zusammen mit den anderen Formulardaten an den Server gesendet.
    \item Der Server vergleicht das vom Client gesendete Token mit dem in der Sitzung gespeicherten Token. Stimmen die beiden nicht überein, wird die Anfrage abgelehnt.
\end{enumerate}
Da ein Angreifer auf einer fremden Website dieses geheime Token nicht kennen kann, schlägt der Fälschungsversuch fehl.

In unserer Flask-Anwendung haben wir diese Logik mithilfe eines eigenen Decorators (\texttt{@csrf\_protect}) umgesetzt. Dieser Decorator wird auf alle Routen angewendet, die Daten durch \texttt{POST}-, \texttt{PUT}- oder \texttt{DELETE}-Anfragen ändern. Bei Standard-HTML-Formularen wird das Token als verstecktes \texttt{<input>}-Feld übergeben. Für unsere dynamischen Agenda-Funktionen, die auf AJAX basieren, wird das Token aus einem Meta-Tag ausgelesen und in einem benutzerdefinierten HTTP-Header (\texttt{X-CSRF-Token}) mit jeder Anfrage gesendet. Dies stellt sicher, dass jede datenverändernde Aktion, die in unserer Applikation ausgeführt wird, legitim vom Benutzer und von unserer eigenen Webseite stammt.

Eine wichtige Anmerkung ist, dass es schon Module wie \texttt{Flask-WTF} gibt, die CSRF-Schutz bieten. Wir haben uns jedoch entschieden, unseren eigenen Decorator zu schreiben, um ein tieferes Verständnis für die Funktionsweise von CSRF-Schutzmechanismen zu erlangen.

\section{Design und Benutzeroberfläche}
Das Design der Web-App haben wir mit der CSS-Bibliothek Tailwind CSS umgesetzt \parencite{tailwind_css}. Tailwind ermöglicht es uns, schnell und konsistent ansprechende Oberflächen zu gestalten, indem wir vordefinierte Utility-Klassen verwenden. Dies erleichtert die Umsetzung eines einheitlichen Designs und beschleunigt den Entwicklungsprozess erheblich.

\subsection{Farbkonzept}
Die Farbwahl folgt praktischen Erwägungen: gut unterscheidbare Zustände, ruhige Grundflächen und konsistente Akzente. Manche Farbwahlen wurden schon vorher im Abschnitt zur Agenda erläutert. Hier eine Übersicht des generellen Farbkonzepts:
\begin{itemize}
  \item Neutrale Hintergründe (hell/dunkel): dezente Grau-/Zinc-Töne als Bühne für Inhalte.
  \item Prioritäten in der Agenda: abgestufte Rot–Orange–Grün-Töne für eine nachvollziehbare Dringlichkeitsskala.
  \item Lernblöcke: Blau ausserhalb des Rot–Grün-Spektrums zur klaren Abgrenzung.
  \item Importierte Stundenplan-Elemente: neutrales Grau, damit sie Informationen liefern ohne zu dominieren.
  \item Rückmeldungen: Grün für erfolgreiche Aktionen, Rot für Fehlerzustände.
  \item Akzente: Primärfarbe Blau und Grün für interaktive Elemente (Buttons, Links) zur Hervorhebung.
\end{itemize}
Die Töne sind bewusst leicht gedämpft gewählt, um eine ruhige, einheitliche Anmutung über helle und dunkle Oberflächen zu erhalten.

\subsection{Dark Mode}
Wir haben die Rückmeldung aus den Usability-Tests aufgenommen und einen wechselbaren Dark Mode (das heisst, er wird nicht automatisch aktiviert, sondern man kann ihn an- und ausschalten) implementiert. Nutzer:innen können in den Einstellungen zwischen Light Mode, Dark Mode und automatischem Modus (abhängig von Systemeinstellungen) wählen. Das Design wurde so angepasst, dass alle Elemente in beiden Modi gut lesbar und ansprechend sind. Tailwind CSS erleichtert die Umsetzung durch integrierte Dark-Mode-Klassen. Flask kann mit einem Content Processor so konfiguriert werden, dass jede Seite die gebrauchte Einstellung erhält.

\subsection{Fehlerseiten (404/500): Gestaltung und Zweck}
\textbf{404} signalisiert, dass eine angeforderte Ressource nicht existiert; \textbf{500} steht für einen internen Fehler.
Die Seiten sind reduziert gestaltet:
\begin{itemize}
  \item Zentrale Karte mit Statuscode, kurzer Erklärung und primärer Aktion (zurück zur Startseite).
  \item Konsistentes Branding (Logo, Basisfarben) für Wiedererkennung.
  \item Keine technischen Details; klare Orientierung statt Verunsicherung.
\end{itemize}
Ziel ist, Nutzer:innen schnell zurück in einen funktionierenden Kontext zu führen und gleichzeitig sensible Interna nicht offenzulegen.

\begin{figure}[!htp]
    \centering
    \includegraphics[width=0.6\linewidth]{img/404-page.png}
    \caption[Screenshot der 404-Fehlerseite. Eigener Screenshot von Kanti Koala, 08.11.2025.]{Screenshot der 404-Fehlerseite}
    \label{fig:404_page}
\end{figure}

% ------------------ keep existing structure below ------------------

\section{Tests}
Um die Qualität und Zuverlässigkeit der Kanti Koala Web-App sicherzustellen, wurden verschiedene Testfälle (funktional + Usability) durchgeführt. Die funktionalen Tests decken Backend-Logik und Frontend-Funktionalität ab (Authentifizierung, Agenda, Notenverwaltung, Lerntools, UI). Der formative Usability-Test evaluierte Bedienlichkeit, Verständlichkeit und Fehlertoleranz bei der App. Die vollständigen Testprotokolle der funktionalen Tests sind im Anhang dokumentiert.

\subsection{Usability-Test}
Um die Anonymität der Tester:innen zu gewährleisten, lassen wir die Namen weg. Insgesamt nahmen drei Personen am Test teil, alle Schüler:innen der Kantonsschule. Die Tester:innen wurden gebeten, verschiedene Aufgaben in der App zu erledigen und danach Feedback zu geben. 

\subsubsection{Testbericht Person 1 -- 08.11.2025}
\textbf{Pros:}
\begin{itemize}
\item Alles an einem Ort, was ich für mein Lernen brauche. Ich muss nicht 100 Tabs offen haben.
\item Ein schönes User-Interface.
\end{itemize}

\textbf{Cons:}
\begin{itemize}
    \item Es fehlt mir eine Introduktion in die App. So eine Anleitung, wie man es benutzt und was man machen kann.
\end{itemize}

\subsubsection{Testbericht Person 2 -- 08.11.2025}
\textbf{Pros:}
\begin{itemize}
    \item Simples und intuitives Design.
    \item Design ist sehr schön.
\end{itemize}
\textbf{Cons:}
\begin{itemize}
    \item Ich fände es cool, zwischen Light und Dark Mode wechseln zu können, anstatt dass es nur automatisch geht.
    \item Ich fände es cool, wenn ihr irgendwie ein Bild von euch in der \enquote{Über Uns} Page hättet.
    \item Ich würde auch gerne ein Scroll-To-Top Button bei den Lerntipps haben.
    \item Mir ist es unklar, wieso es bei den Lerntipps ein Section \enquote{Lernen} und dann noch \enquote{Lernmethoden} gibt. Es fühlt sich wie das Gleiche an.
\end{itemize}

\subsubsection{Testbericht Person 3 -- 09.11.2025}
\textbf{Pros:}
\begin{itemize}
    \item Schönes Design.
    \item Gute Lerntipps.
\end{itemize}
\textbf{Cons:}
\begin{itemize}
    \item Keine, eigentlich, ich find das ganze super.
\end{itemize}

% Schlussfolgerung und Ausblick
%\clearpage
\chapter[Schlussfolgerung und Ausblick]{Schlussfolgerung und Ausblick\texorpdfstring{\aifootnotemark}{}}
\aifootnotetext{06.11.2025}
\section*{Zusammenfassung}
% Folgende Linie zu überarbeiten:
Ausgehend von der in der Einleitung formulierten Zielsetzung -- Übersicht über Termine/Aufgaben/Lernzeiten schaffen und regelmässige, abgegrenzte Lernphasen unterstützen -- wurde ein prototypischer Web-Ansatz umgesetzt. Die zuvor durch Literaturstudie (Lern-, Zeit-, Pausen-, Stressaspekte), Interviews mit PPP-Lehrpersonen und eine Schüler:innen-Umfrage gewonnenen Erkenntnisse dienten der Ableitung der funktionalen Kernanforderungen (zentrale Agenda, automatische Lernblock-Erzeugung, strukturierte Zeitsegmente, einfache Notenerfassung, Basis-Schutzmassnahmen).

Umgesetzt wurden:
\begin{itemize}
  \item \textbf{Agenda} als zentrales Organisationsinstrument mit manueller Event-Erfassung, Import von \texttt{.ics}-Stundenplänen und Prioritätsattributen als Grundlage für Lernblöcke (reduziert Mehrfacherfassung).
  \item \textbf{Lernzeitalgorithmus} mit rückwärtsgerichteter, konfliktvermeidender Platzierung von Lernblöcken innerhalb täglicher Obergrenzen und gesetzter Prioritäten (unterstützt regelmässige, zeitlich definierte Phasen).
  \item \textbf{Notenverwaltung} (Semester-Fach-Note) zur strukturierten Ablage schulischer Leistungsdaten (fördert konsistente Dokumentation).
  \item \textbf{Pomodoro-basierter Lerntimer} zur zeitlichen Segmentierung von Lernintervallen und Pausen (Rahmen für wiederholbare Lerngewohnheiten).
  \item \textbf{Tägliche Tipps} aus recherchierten Bereichen (Zeit-, Pausen-, Stressmanagement, Lernmethoden) als ergänzende Impulse.
  \item \textbf{Authentifizierung} (Registrierung, Login, Passwort-Reset) mit gehashten/gesalzten Passwörtern (bcrypt) zur sicheren Zugangstrennung.
  \item \textbf{Basis-Sicherheitsmassnahmen} (CSRF-Token, HTTPS-Kommunikation) zur Integrität von Sitzungsaktionen und Schutz der Transportstrecke.
\end{itemize}
Damit liegt ein kohärenter Prototyp vor, der die in der Einleitung definierten organisatorischen und lerngewohnheitsbezogenen Zielkomponenten funktional realisiert; Aussagen zur tatsächlichen Wirkung im Nutzungskontext stehen aus.

\section*{Bilanz zur Fragestellung}
Die Hauptfragestellung (Erleichterung von Organisation und Unterstützung regelmässiger Lerngewohnheiten) wurde technisch adressiert:
\begin{itemize}
  \item \textbf{Organisation erleichtern}: Zentrale Erfassung von Ereignissen, algorithmische Erstellung von Lernblöcken, Prioritätssteuerung und .ics-Import reduzieren manuellen Planungsaufwand (keine Mehrfacherfassung, automatische zeitliche Segmentierung vom Algorithmus).
  \item \textbf{Unterstützung von Lerngewohnheiten}: Strukturierte Lernblöcke (mit Start-/Endzeiten) und konfigurierbarer Lerntimer bilden wiederkehrende Einheiten ab; Lerntipps liefern ergänzende Handlungsimpulse.
\end{itemize}
Nicht beantwortet ist die weitergehende empirische Wirkung (Langzeitnutzung, Lernverhaltensänderung); die Bedienbarkeit wurde jedoch formativ geprüft und Basisakzeptanz bestätigt. Wir dachten uns, dass eine langfristige Evaluation nur über ein Semester Sinn machen würde und im Rahmen einer Maturitätsarbeit nicht realisierbar ist.

\section*{Erkenntnisse aus dem Arbeitsprozess}
\begin{itemize}
  \item Früh definierte Datenbeziehungen erleichtern Erweiterungen (z.B. zusätzliche Einstellungen).
  \item Iterative Anpassung des Lernzeitalgorithmus notwendig (Rückwärtsplanung erwies sich zur Priorisierung naher Prüfungen als praktikabel; Konfliktpuffer reduzierten Engstellen).
  \item Klare Prioritätsparameter (tägliches Maximum, Gesamtstunden) verhindern Überlastung, erforderten aber konsistente Validierung. % ?
  \item Modularisierung (Blueprints, \texttt{extensions.py}, Factory) vereinfachte die Übersichtlichkeit und spätere Anpassungen.
  \item Sicherheitsthemen (CSRF, Passwort-Hashing) müssen früh integriert werden, um Nacharbeiten zu vermeiden.
  \item Transkription in Mundart führte zu hohem Aufwand; Standardisierung der Interviewsprache wäre effizienter.
\end{itemize}

\section*{Ausblick und offene Punkte}
\begin{itemize}
  \item Vertiefte Wirkungsstudie (Langzeit-Logdaten, Lernblock-Nutzung).
  \item Erweiterte Analytics (Verhältnis geplante vs. absolvierte Lernblöcke).
  \item Dynamische Prioritätsanpassung nach Notenfortschritt.
  \item Native App-Evaluierung (Offline, Push-Benachrichtigungen).
\end{itemize}

\section*{Fazit}
Der Prototyp schafft eine funktionale Grundlage zur strukturierten Erfassung und Planung von schulischen Aktivitäten und Lernzeiten. Die technische Machbarkeit der Kernfunktionen ist gezeigt; die tatsächliche Wirkung auf Lernorganisation und Gewohnheiten bleibt Gegenstand zukünftiger Evaluation. Damit liegt eine belastbare Ausgangsbasis für eine empirische Validierungs- und Erweiterungsphase vor.


% References

%\addcontentsline{toc}{chapter}{Bibliography}
%\nocite{*}
%\printbibliography
\clearpage
\addcontentsline{toc}{chapter}{Literaturverzeichnis} % Changed from Bibliography/Quellen
\nocite{*}
\printbibliography[title={Literaturverzeichnis}]

\clearpage
\listoffigures
\addcontentsline{toc}{chapter}{Abbildungsverzeichnis}

\clearpage
\chapter*{Anhang}
\addcontentsline{toc}{chapter}{Anhang}
\begin{itemize}
    \item \textbf{Code:} Der vollständige Code der Kanti Koala Web-App ist auf GitHub verfügbar unter: \url{https://github.com/CoderAryanAnand/lernapp}.\\
                         Der Code wird aber auch noch separat beigefügt.
    \item \textbf{KI-Nachweis}
    \item \textbf{Tests}
    \item \textbf{Unsere Umfrage}
    \item \textbf{Interviewfragebogen}
    \item \textbf{Interviewtranskripte}
    \item \textbf{Interview- und Umfrageanalysen}
\end{itemize}


\end{document}<|MERGE_RESOLUTION|>--- conflicted
+++ resolved
@@ -137,7 +137,7 @@
 % ------------------------------Einleitung------------------------------
 \chapter[Einleitung -- unsere Vision]{Einleitung -- unsere Vision\texorpdfstring{\aifootnotemark}{}}
 \aifootnotetext{04.11.2025}
-Der Schulalltag an der Kantonsschule Baden ist durch eine hohe Arbeitsdichte geprägt. Neben zahlreichen Prüfungen, auf die man sich vorbereiten muss, fallen kontinuierlich Hausaufgaben an. In Kombination mit ausserschulischen Verpflichtungen entstehen so Anforderungen an Planung und Selbstorganisation, die ohne strukturierende Hilfsmittel nur begrenzt überschaubar bleiben. 
+Der Schulalltag an der Kantonsschule Baden ist durch eine hohe Arbeitsdichte geprägt. Neben zahlreichen Prüfungen, auf die man vorbereiten muss, fallen kontinuierlich Hausaufgaben an. In Kombination mit ausserschulischen Verpflichtungen entstehen Anforderungen an Planung und Selbstorganisation, die ohne strukturierende Hilfsmittel nur begrenzt überschaubar bleiben. 
 
 \section{Fragestellung und Zielsetzung}
 \textbf{Hauptfragestellung:}
@@ -151,15 +151,11 @@
 
 
 \section{Motivation und Relevanz}
-<<<<<<< HEAD
-Aus unserer eigenen Erfahrung als Schüler der Kantonsschule Baden besteht ein wiederkehrendes Problem für Schüler:innen darin, Lernaufwand, Fristen und verfügbare Zeitblöcke koordiniert abzubilden. Fehlende Übersicht kann -- wie in unseren Interviews und der Umfrage als wiederkehrendes Problem identifiziert -- zu subjektivem Stress, übermässiger Arbeitslast und Burnout führen. Eine zentral organisierende Applikation, welche Lernzeiten, Termine und Noten gemeinsam verwaltet, ist daher potenziell relevant. In diesem Kontext wird unter Unterstützung des Selbstmanagements ausdrücklich Folgendes verstanden: (1) Reduktion des individuellen Planungsaufwands (Zeit zur manuellen Wochenplanung), (2) Erhöhung der Vorlauftransparenz (Sichtbarkeit bevorstehender Prüfungen in Tagen), (3) strukturierte Segmentierung von Lernblöcken (klar definierte Start-/Endzeiten). Die Plattformwahl (Web oder nativ) bleibt zum Untersuchungszeitpunkt offen; die Konzeption erfolgt plattformneutral.
-=======
-Aus unserer Erfahrung als Schülerinnen und Schüler der Kantonsschule Baden besteht ein wiederkehrendes Problem: Lernaufwand, Fristen und verfügbare Zeitfenster lassen sich nur schwer koordinieren. Die Recherche bestätigte diese Beobachtungen und in den Interviews und den Umfragen wurden ähnliche Herausforderungen identifiziert. 
+Aus unserer eigenen Erfahrung als Schüler:innen an der Kantonsschule Baden besteht ein wiederkehrendes Problem: Lernaufwand, Fristen und verfügbare Zeitfenster lassen sich nur schwer koordinieren. Die Recherche bestätigte diese Beobachtungen und in den Interviews und den Umfragen wurden ähnliche Herausforderungen identifiziert. 
 
 Eine zentral organisierende Anwendung, die Lernzeiten, Termine und Noten gemeinsam verwaltet, ist daher relevant. Solch eine Applikation könnte die Selbstorganisation unterstützen, damit Stress reduzieren und die Lernmotivation steigern. Die Selbstorganisation wird unterstützt, indem die Planung der Lernzeiten nicht manuell erfolgen muss, sondern durch einen Algorithmus, der die Lernzeiten priorisiert, nach Präferenz, und verteilt.
 
 Ob das Produkt als Web‑Anwendung oder als native App umgesetzt wird, blieb zum Zeitpunkt der Untersuchung offen; die Konzeption erfolgte plattformneutral.
->>>>>>> e4c0d297
 
 \section{Name und Logo}
 Der Name \enquote{KantiKoala} verbindet \enquote{Kanti} (Kurzform von Kantonsschule) mit dem Koala als sympathisches Maskottchen. Die Alliteration macht den Namen einprägsam; den Koala haben wir als Tier gerne, deswegen wurde er gewählt. Das Logo wurde bewusst schlicht gehalten, um freundlich und zugänglich zu wirken und gleichzeitig in der Kalender- und UI-Darstellung gut lesbar zu bleiben.
@@ -171,20 +167,9 @@
     \label{fig:logo}
 \end{figure}
 
-<<<<<<< HEAD
-\FloatBarrier
-
-\section{Fragestellung und Zielsetzung}
-\textbf{Hauptfragestellung:}
-\begin{quote}
-Kann eine digitale Applikation so konzipiert und prototypisch umgesetzt werden, dass sie Schüler:innen eine übersichtliche Organisation von Terminen, Aufgaben und Lernzeiten ermöglicht und zugleich Funktionen bereitstellt, die regelmässige Lerngewohnheiten unterstützen?
-\end{quote}
-\textit{Begriffsklärung:} Unter „Organisation erleichtern“ verstehen wir eine bessere Übersicht über anstehende Termine/Aufgaben und eine Verringerung des manuellen Planungsaufwands. „Lerngewohnheiten unterstützen“ meint Funktionen, die regelmässige, zeitlich abgegrenzte Lernphasen fördern (z. B. Lernblöcke und Timer).\\
-
-\noindent
-\textit{Zielsetzung:} Entwicklung eines Prototyps, der die zur Messung dieser Indikatoren notwendigen funktionalen Strukturen (Agenda mit Prioritäten, Lernblock-Generierung, Notenerfassung, Timer) bereitstellt.
-=======
->>>>>>> e4c0d297
+\FloatBarrier
+
+\FloatBarrier
 
 \section{Aufbau und Begründung des schriftlichen Kommentars}
 Der Bericht ist entlang der Entwicklungslogik aufgebaut und führt von der Ausgangslage über die Umsetzung zur Einordnung:
